Because this is workspace with multi libraries, tags will be simplified, and with this document you can match version of project with git tag.

<<<<<<< HEAD
=======
# v42 tag
date: 29.08.2024

new EIP-7702 implemented. Passing all EOF and EIP-7702 tests.
Preparation for devnet-3.

revme: 0.9.0 -> 0.10.0
revm: 13.0.0 -> 14.0.0
revm-interpreter: 9.0.0 -> 10.0.0
revm-primitives: 8.0.0 -> 9.0.0
revm-precompile: 10.0.0 -> 11.0.0

# v41 tag
date: 08.08.2024

EOF fixes and improvements.
Optimism Granite fork support.

* `revme`: 0.8.0 -> 0.9.0
* `revm`: 12.1.0 -> 13.0.0
* `revm-interpreter`: 8.1.0 -> 9.0.0
* `revm-primitives`: 7.1.0 -> 8.0.0
* `revm-precompile`: 9.2.0 -> 10.0.0
* `revm-test`: 0.1.0

>>>>>>> 3085f04a
# v40 tag
date 17.07.2024

EOF bugfix.

* revm: 12.0.0 -> 12.1.0
* revm-interpreter: 8.0.0 -> 8.1.0
* revm-primitives: 7.0.0 -> 7.1.0
* revm-precompile: 9.1.0 -> 8.2.0

# v39 tag
date: 16.07.2024

Fixes for eip7702 and EOF. Kzg precompile alternative kzg-rs added. 

* revme: 0.7.0 -> 0.8.0
* revm: 11.0.0 -> 12.0.0
* revm-interpreter: 7.0.0 -> 8.0.0
* revm-primitives: 6.0.0 -> 7.0.0
* revm-precompile: 9.0.0 -> 9.1.0

# v38 tag
date: 08.07.2024

* Add EIP-7702 for Prague.
* Import AccessList from alloy-eips repo.
* EOF fixes
* Utility changes.

Versions
* revme: 0.6.0 -> 0.7.0
* revm: 10.0.0 -> 11.0.0
* revm-interpreter: 6.0.0 -> 7.0.0
* revm-primitives: 5.0.0 -> 6.0.0
* revm-precompile: 8.0.0 -> 9.0.0

# v37 tag
date: 20.06.2024

Audit of the codebase announced: https://hackmd.io/G7zazTX4TtekCnj6xlgctQ
secp256r1 precompile added.

Prague changes:
* EOF bugs squashed.
* Introducing PragueEOF hardfork.
* EIP-2935 (blockhashes) modified for devnet-1.
* Fixed for BLS12-381 curve.

Versions:
* revme: 0.5.0 -> 0.6.0
* revm: 9.0.0 -> 10.0.0
* revm-interpreter: 5.0.0 -> 6.0.0
* revm-primitives: 4.0.0 -> 5.0.0
* revm-precompile: 7.0.0 -> 8.0.0

# v36 tag
date: 12.05.2024

Support for prague EIPs.
* EOF not fully tested but most of implementation is there.
* EIP-2537: BLS12-381 curve operations
* EIP-2935: Serve historical block hashes from state

EOF removed BytecodeLocked, OpCode table got changed, and CallInputs got refactored.

* revme: 0.4.0 -> 0.5.0 (⚠️ API breaking changes)
* revm: 8.0.0 -> 9.0.0 (⚠️ API breaking changes)
* revm-interpreter: 4.0.0 -> 5.0.0 (⚠️ API breaking changes)
* revm-primitives: 3.1.1 -> 4.0.0 (⚠️ API breaking changes)
* revm-precompile: 6.0.0 -> 7.0.0 (⚠️ API breaking changes)
* revm-test: 0.1.0

# v35 tag
date: 02.04.2024

Small release. Alloy bump. Small refactors and deprecated functions removed.

* revme: 0.3.1 -> 0.4.0 (✓ API compatible changes)
* revm: 7.2.0 -> 8.0.0 (⚠️ API breaking changes)
* revm-interpreter: 3.4.0 -> 4.0.0 (⚠️ API breaking changes)
* revm-primitives: 3.1.0 -> 3.1.1 (✓ API compatible changes)
* revm-precompile: 5.1.0 -> 6.0.0 (⚠️ API breaking changes)
* revm-test: 0.1.0

# v34 tag
date: 20.03.2024

Small release, few utilities and refactoring, precompiles fn and Interpreter helper macros are made public.

* revme: 0.3.0 -> 0.3.1 (✓ API compatible changes)
* revm: 7.1.0 -> 7.2.0 (✓ API compatible changes)
* revm-interpreter: 3.3.0 -> 3.4.0 (✓ API compatible changes)
* revm-primitives: 3.0.0 -> 3.1.0 (✓ API compatible changes)
* revm-precompile: 5.0.0 -> 5.1.0 (✓ API compatible changes)

# v33 tag TODO

# v32 tag
date: 08.03.2024

Publish revm v7.1.0 that extends v7.0.0 with more restrictive context precompile.

* revm: 7.0.0(yanked) -> 7.1.0 (⚠️ API breaking changes)
* revm-interpreter: 3.2.0 -> 3.3.0 (✓ API compatible changes)

# v31 tag
date 08.03.2024

Stateful and context aware precompiles types added. Few improvements and fixes.

* revme: 0.2.2 -> 0.3.0 (⚠️ API breaking changes)
* revm: 6.1.0 -> 7.0.0(yanked) (⚠️ API breaking changes)
* revm-interpreter: 3.1.0 -> 3.2.0 (✓ API compatible changes)
* revm-primitives: 2.1.0 -> 3.0.0 (⚠️ API breaking changes)
* revm-precompile: 4.1.0 -> 5.0.0 (⚠️ API breaking changes)

# v30 tag
date: 23.02.2024

Small release.
Fixes db panic propagation and OP l1block load after cancun.

* revme: 0.2.1 -> 0.2.2 (✓ API compatible changes)
* revm: 6.0.0 -> 6.1.0 (✓ API compatible changes)
* revm-interpreter: 3.0.0 -> 3.1.0 (✓ API compatible changes)
* revm-primitives: 2.0.1 -> 2.1.0 (✓ API compatible changes)
* revm-precompile: 4.0.1 -> 4.1.0 (✓ API compatible changes)

# v29 tag
date: 17.02.2024

Small release, `return_memory_range` included inside `CallInput`.
Few fixes.

* revm: 5.0.0 -> 6.0.0 (⚠️ API breaking changes)
* revm-interpreter: 2.1.0 -> 3.0.0 (⚠️ API breaking changes)
* revm-primitives: 2.0.0 -> 2.0.1 (✓ API compatible changes)
* revm-precompile: 4.0.0 -> 4.0.1 (✓ API compatible changes)

# v28 tag
date: 12.02.2024

Small release, function renaming and some helper functions added.

* revm: 4.0.0 -> 5.0.0 (⚠️ API breaking changes)
* revm-interpreter: 2.0.0 -> 2.1.0 (✓ API compatible changes)
* revm-precompile: 3.0.0 -> 4.0.0 (⚠️ API breaking changes)
* revm-test: 0.1.0

# v27 tag
date: 07.02.2024

Refactor of Evm logic as list of handlers inside EvmHandler and EvmBuilder that open up the Evm and allow overwriting the default behavior.
Change how call loop (Previously it was recursion) is handled in Evm

* revm: v4.0.0
* revm-precompile: v3.0.0
* revm-primitives: v2.0.0
* revm-interpreter: v2.0.0
* revme: 0.2.1

# v26 tag
date 02.10.2023

Migration to alloy primitive types.

* revm: v3.5.0
* revm-precompile: v2.2.0
* revm-primitives: v1.3.0
* revm-interpreter: v1.3.0

# v25 tag
date: 28.09.2023

Bigger release. Cancun support, revm State added and some cleanup refactoring.

* revm: v3.4.0
* revm-precompile: v2.1.0
* revm-primitives: v1.2.0
* revm-interpreter: v1.2.0


# v24 tag
date: 03.05.2023

Cosnensus bug inside journal and some small changes.

* revm: v3.3.0
* revm-precompile: v2.0.3
* revm-primitives: v1.1.2
* revm-interpreter: v1.1.2

# v23 tag
date: 19.04.2023

consensus bug fix inside journal.

* revm: v3.2.0

# v22 tag
date: 14.04.2023

Fix for k256 build

* revm: v3.1.1
* revm-precompile: v2.0.2
* revm-primitives: v1.1.1
* revm-interpreter: v1.1.1

# v21 tag
date 04.04.2023

Shanghai supported and gas block optimization removed.

* revm: v3.1.0
* revm-precompile: v2.0.1
* revm-primitives: v1.1.0
* revm-interpreter: v1.1.0

# v20 tag
date 29.01.2023
Big release. primitives and interpreter libs and optimizations.
This tag can be found in `main`

* revm: v3.0.0
* revm-precompile: v2.0.0
* revm-primitives: v1.0.0
* revm-interpreter: v1.0.0

# v19 tag
data 22.11.2022
Bump dependency in revm and precompiles
Found on same branch as v17 tag.

* revm: v2.3.1
* revm_precompiles: v1.1.2

# v18 tag
date: 16.11.2022
Found on same branch as v17 tag.

* revm: v2.3.0

# v17 tag
date: 12.11.2022
code with the tag can be found in `release/v17` branch, reason is that `ruint` commit merged in `main` isn't going in this release.

* revm: v2.2.0 consensus bug fix

# v16 tag
date: 25.09.2022

* revm: v2.1.0

# v15 tag
date: 10.09.2022

* revm: v2.0.0 consensus bug fix
* revm_precompiles: v1.1.1
# v14 tag
date: 09.08.2022

* revm: v1.9.0

# v13 tag
date: 01.08.2022

* revm: v1.8.0

# v12 tag
date: 11.06.2022

* revm: v1.7.0
* revm_precompiles: v1.1.0

# v11 tag
date: 02.06.2022

* revm: v1.6.0

# v10 tag
date: 09.06.2022

* revm: v1.5.0: consensus bug fix

# v9 tag [small release]
date 06.06.2022

* revm: v1.4.1
# v8 tag [small release]
date: 03.06.2022

* revm: v1.4.0
# v7 tag [small release]
date: 11.5.2022

* revm: v1.3.1
# v6 tag
date: 30.4.2022

* revm: v1.3.0
* revm_precompiles: v1.0.0

# v5 tag
date: 20.1.2022

* revm_precompiles: v0.4.0
* revm: v1.2.0

# v4 tag
* revm: v1.1.0

# v3 tag

* revm: v1.0.0 
* revme: v0.1.0

# v2 tag

* revm: v0.5.0
* revm_precompiles: v0.3.0

# v1 tag

* revm: v0.4.0
* revm_precompiles: v0.2.0
*revmjs: v0.1.0<|MERGE_RESOLUTION|>--- conflicted
+++ resolved
@@ -1,7 +1,5 @@
 Because this is workspace with multi libraries, tags will be simplified, and with this document you can match version of project with git tag.
 
-<<<<<<< HEAD
-=======
 # v42 tag
 date: 29.08.2024
 
@@ -27,7 +25,6 @@
 * `revm-precompile`: 9.2.0 -> 10.0.0
 * `revm-test`: 0.1.0
 
->>>>>>> 3085f04a
 # v40 tag
 date 17.07.2024
 
