[package]
name = "revm-test"
version = "0.1.0"
edition = "2021"
# See more keys and their definitions at https://doc.rust-lang.org/cargo/reference/manifest.html

[dependencies]
bytes = "1.7"
hex = "0.4"
<<<<<<< HEAD
revm = { path = "../../crates/revm", version = "12.1.0", default-features=false }
microbench = "0.5"
alloy-sol-macro = "0.7.7"
alloy-sol-types = "0.7.7"
regex = "1.10.5"
=======
revm = { path = "../../crates/revm", version = "14.0.0", default-features=false }
microbench = "0.5"
alloy-sol-macro = "0.8.0"
alloy-sol-types = "0.8.0"
regex = "1.10.6"
>>>>>>> 3085f04a
eyre = "0.6.12"


[[bin]]
name = "analysis"

[[bin]]
name = "snailtracer"

[[bin]]
name = "transfer"

[[bin]]
name = "burntpix"<|MERGE_RESOLUTION|>--- conflicted
+++ resolved
@@ -7,19 +7,11 @@
 [dependencies]
 bytes = "1.7"
 hex = "0.4"
-<<<<<<< HEAD
-revm = { path = "../../crates/revm", version = "12.1.0", default-features=false }
-microbench = "0.5"
-alloy-sol-macro = "0.7.7"
-alloy-sol-types = "0.7.7"
-regex = "1.10.5"
-=======
 revm = { path = "../../crates/revm", version = "14.0.0", default-features=false }
 microbench = "0.5"
 alloy-sol-macro = "0.8.0"
 alloy-sol-types = "0.8.0"
 regex = "1.10.6"
->>>>>>> 3085f04a
 eyre = "0.6.12"
 
 
