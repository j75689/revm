--- conflicted
+++ resolved
@@ -13,13 +13,6 @@
     Statetest(statetest::Cmd),
     #[structopt(about = "Execute eof validation tests")]
     EofValidation(eofvalidation::Cmd),
-<<<<<<< HEAD
-    #[structopt(
-        about = "Format kzg settings from a trusted setup file (.txt) into binary format (.bin)"
-    )]
-    FormatKzgSetup(format_kzg_setup::Cmd),
-=======
->>>>>>> 3085f04a
     #[structopt(
         about = "Evm runner command allows running arbitrary evm bytecode.\nBytecode can be provided from cli or from file with --path option."
     )]
@@ -34,14 +27,11 @@
     Statetest(#[from] statetest::Error),
     #[error(transparent)]
     EvmRunnerErrors(#[from] evmrunner::Errors),
-<<<<<<< HEAD
-=======
     #[error("Eof validation failed: {:?}/{total_tests}", total_tests-failed_test)]
     EofValidation {
         failed_test: usize,
         total_tests: usize,
     },
->>>>>>> 3085f04a
     #[error("Custom error: {0}")]
     Custom(&'static str),
 }
@@ -51,10 +41,6 @@
         match self {
             Self::Statetest(cmd) => cmd.run().map_err(Into::into),
             Self::EofValidation(cmd) => cmd.run().map_err(Into::into),
-<<<<<<< HEAD
-            Self::FormatKzgSetup(cmd) => cmd.run().map_err(Into::into),
-=======
->>>>>>> 3085f04a
             Self::Evm(cmd) => cmd.run().map_err(Into::into),
             Self::Bytecode(cmd) => {
                 cmd.run();
