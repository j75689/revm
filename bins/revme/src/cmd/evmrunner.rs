use revm::{
    db::BenchmarkDB,
    inspector_handle_register,
    inspectors::TracerEip3155,
<<<<<<< HEAD
    primitives::{eof::EofDecodeError, Address, Bytecode, TxKind},
=======
    primitives::{Address, Bytecode, BytecodeDecodeError, TxKind},
>>>>>>> 3085f04a
    Evm,
};
use std::io::Error as IoError;
use std::path::PathBuf;
use std::time::Duration;
use std::{borrow::Cow, fs};
use structopt::StructOpt;

extern crate alloc;

#[derive(Debug, thiserror::Error)]
pub enum Errors {
    #[error("The specified path does not exist")]
    PathNotExists,
    #[error("Invalid bytecode")]
    InvalidBytecode,
    #[error("Invalid input")]
    InvalidInput,
    #[error("EVM Error")]
    EVMError,
    #[error(transparent)]
    Io(#[from] IoError),
    #[error(transparent)]
<<<<<<< HEAD
    EofError(#[from] EofDecodeError),
=======
    BytecodeDecodeError(#[from] BytecodeDecodeError),
>>>>>>> 3085f04a
}

/// Evm runner command allows running arbitrary evm bytecode.
/// Bytecode can be provided from cli or from file with --path option.
#[derive(StructOpt, Debug)]
pub struct Cmd {
    /// Bytecode to be executed.
    #[structopt(default_value = "")]
    bytecode: String,
    /// Path to file containing the evm bytecode.
    /// Overrides the bytecode option.
    #[structopt(long)]
    path: Option<PathBuf>,
    /// Run in benchmarking mode.
    #[structopt(long)]
    bench: bool,
    /// Input bytes.
    #[structopt(long, default_value = "")]
    input: String,
    /// Print the state.
    #[structopt(long)]
    state: bool,
    /// Print the trace.
    #[structopt(long)]
    trace: bool,
}

impl Cmd {
    /// Run evm runner command.
    pub fn run(&self) -> Result<(), Errors> {
        let bytecode_str: Cow<'_, str> = if let Some(path) = &self.path {
            // check if path exists.
            if !path.exists() {
                return Err(Errors::PathNotExists);
            }
            fs::read_to_string(path)?.to_owned().into()
        } else {
            self.bytecode.as_str().into()
        };

        let bytecode = hex::decode(bytecode_str.trim()).map_err(|_| Errors::InvalidBytecode)?;
        let input = hex::decode(self.input.trim())
            .map_err(|_| Errors::InvalidInput)?
            .into();
        // BenchmarkDB is dummy state that implements Database trait.
        // the bytecode is deployed at zero address.
        let mut evm = Evm::builder()
            .with_db(BenchmarkDB::new_bytecode(Bytecode::new_raw_checked(
                bytecode.into(),
            )?))
            .modify_tx_env(|tx| {
                // execution globals block hash/gas_limit/coinbase/timestamp..
                tx.caller = "0x0000000000000000000000000000000000000001"
                    .parse()
                    .unwrap();
                tx.transact_to = TxKind::Call(Address::ZERO);
                tx.data = input;
            })
            .build();

        if self.bench {
            // Microbenchmark
            let bench_options = microbench::Options::default().time(Duration::from_secs(3));

            microbench::bench(&bench_options, "Run bytecode", || {
                let _ = evm.transact().unwrap();
            });

            return Ok(());
        }

        let out = if self.trace {
            let mut evm = evm
                .modify()
                .reset_handler_with_external_context(TracerEip3155::new(
                    Box::new(std::io::stdout()),
                ))
                .append_handler_register(inspector_handle_register)
                .build();

            evm.transact().map_err(|_| Errors::EVMError)?
        } else {
            let out = evm.transact().map_err(|_| Errors::EVMError)?;
            println!("Result: {:#?}", out.result);
            out
        };

        if self.state {
            println!("State: {:#?}", out.state);
        }

        Ok(())
    }
}<|MERGE_RESOLUTION|>--- conflicted
+++ resolved
@@ -2,11 +2,7 @@
     db::BenchmarkDB,
     inspector_handle_register,
     inspectors::TracerEip3155,
-<<<<<<< HEAD
-    primitives::{eof::EofDecodeError, Address, Bytecode, TxKind},
-=======
     primitives::{Address, Bytecode, BytecodeDecodeError, TxKind},
->>>>>>> 3085f04a
     Evm,
 };
 use std::io::Error as IoError;
@@ -30,11 +26,7 @@
     #[error(transparent)]
     Io(#[from] IoError),
     #[error(transparent)]
-<<<<<<< HEAD
-    EofError(#[from] EofDecodeError),
-=======
     BytecodeDecodeError(#[from] BytecodeDecodeError),
->>>>>>> 3085f04a
 }
 
 /// Evm runner command allows running arbitrary evm bytecode.
