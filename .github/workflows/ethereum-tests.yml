--- conflicted
+++ resolved
@@ -48,10 +48,6 @@
             ethtests/EIPTests/StateTests/stEIP1153-transientStorage/ \
             ethtests/EIPTests/StateTests/stEIP4844-blobtransactions/ \
             ethtests/EIPTests/StateTests/stEIP2537/ \
-<<<<<<< HEAD
-            tests/eof_suite/state_tests \
-            tests/prague_suite/state_tests
-=======
             ethtests/EIPTests/StateTests/stEOF \
             tests/eof_suite/eest/state_tests \
             tests/eof_suite/evmone/state_tests \
@@ -62,4 +58,3 @@
           ethtests/EOFTests \
           tests/eof_suite/eest/eof_tests/prague \
           tests/eof_suite/evmone/eof_tests
->>>>>>> 3085f04a
