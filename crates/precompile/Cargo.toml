[package]
authors = ["Dragan Rakita <dragan0rakita@gmail.com>"]
description = "revm Precompiles - Ethereum compatible precompiled contracts"
edition = "2021"
keywords = ["no_std", "ethereum", "evm", "revm", "precompiles"]
license = "MIT"
name = "revm-precompile"
repository = "https://github.com/bluealloy/revm"
version = "11.0.3"
readme = "../../README.md"

[package.metadata.docs.rs]
all-features = true
rustdoc-args = ["--cfg", "docsrs"]

[lints.rust]
unreachable_pub = "warn"
unused_must_use = "deny"
rust_2018_idioms = "deny"

[lints.rustdoc]
all = "warn"

[dependencies]
<<<<<<< HEAD
alloy-rlp = { version = "0.3.7", default-features = false, features = [
    "arrayvec",
    "derive",
] }

revm-primitives = { path = "../primitives", version = "9.0.2", default-features = false }
=======
revm-primitives = { path = "../primitives", version = "10.0.0", default-features = false }
>>>>>>> 4f093996
once_cell = { version = "1.19", default-features = false, features = ["alloc"] }

# ecRecover
k256 = { version = "0.13.3", default-features = false, features = ["ecdsa"] }
secp256k1 = { version = ">=0.28, <=0.29", default-features = false, features = [
    "alloc",
    "recovery",
    "rand",
    "global-context",
], optional = true }
cometbft = { git = "https://github.com/bnb-chain/greenfield-cometbft-rs.git", rev = "1282547" }
cometbft-light-client-verifier = {  git = "https://github.com/bnb-chain/greenfield-cometbft-rs.git", rev = "1282547" }
cometbft-proto = {  git = "https://github.com/bnb-chain/greenfield-cometbft-rs.git", rev = "1282547" }
cometbft-light-client = {  git = "https://github.com/bnb-chain/greenfield-cometbft-rs.git", rev = "1282547" }
prost = { version = "0.12.6" }
bls_on_arkworks = "0.3.0"
tendermint = { git = "https://github.com/bnb-chain/tendermint-rs-parlia", rev = "8c21ccbd58a174e07eed2c9343e63ccd00f0fbd5", features = ["secp256k1"] }
parity-bytes = { version = "0.1.2", default-features = false }

# SHA2-256 and RIPEMD-160
sha2 = { version = "0.10", default-features = false }
ripemd = { version = "0.1", default-features = false }

# modexp
aurora-engine-modexp = { version = "1.1", default-features = false }

# ecAdd, ecMul, ecPairing
bn = { package = "substrate-bn", version = "0.6", default-features = false }

# KZG point evaluation precompile
c-kzg = { version = "1.0.3", default-features = false, optional = true, features = [
    "ethereum_kzg_settings",
] }

# Optionally use `kzg-rs` for a pure Rust implementation of KZG point evaluation.
kzg-rs = { version = "0.2.3", default-features = false, optional = true }

# BLS12-381 precompiles
blst = { version = "0.3.13", optional = true }

# p256verify precompile
p256 = { version = "0.13.2", optional = true, default-features = false, features = [
    "ecdsa",
] }

# utils
cfg-if = { version = "1.0", default-features = false }

[dev-dependencies]
criterion = "0.5"
rand = { version = "0.8", features = ["std"] }
eyre = "0.6.12"
rstest = "0.22.0"
serde = "1.0"
serde_json = "1.0"
serde_derive = "1.0"

[features]
default = ["std", "c-kzg", "secp256k1", "portable", "blst"]
std = [
    "revm-primitives/std",
    "k256/std",
    "once_cell/std",
    "ripemd/std",
    "sha2/std",
    "c-kzg?/std",
    "secp256k1?/std",
]
hashbrown = ["revm-primitives/hashbrown"]
asm-keccak = ["revm-primitives/asm-keccak"]

bsc = ["revm-primitives/bsc", "secp256k1", "secp256r1"]

optimism = ["revm-primitives/optimism", "secp256r1"]
# Optimism default handler enabled Optimism handler register by default in EvmBuilder.
optimism-default-handler = [
    "optimism",
    "revm-primitives/optimism-default-handler",
]
negate-optimism-default-handler = [
    "revm-primitives/negate-optimism-default-handler",
]

# Enables the p256verify precompile.
secp256r1 = ["dep:p256"]

# These libraries may not work on all no_std platforms as they depend on C.

# Enables the KZG point evaluation precompile.
c-kzg = ["dep:c-kzg", "revm-primitives/c-kzg"]
# `kzg-rs` is not audited but useful for `no_std` environment, use it with causing and default to `c-kzg` if possible.
kzg-rs = ["dep:kzg-rs", "revm-primitives/kzg-rs"]

portable = ["revm-primitives/portable", "c-kzg?/portable"]

# Use `secp256k1` as a faster alternative to `k256`.
# The problem that `secp256k1` has is it fails to build for `wasm` target on Windows and Mac as it is c lib.
# In Linux it passes. If you don't require to build wasm on win/mac, it is safe to use it and it is enabled by default.
secp256k1 = ["dep:secp256k1"]

# Enables the BLS12-381 precompiles.
blst = ["dep:blst"]

opbnb = ["revm-primitives/opbnb"]
opbnb-default-handler = [
    "opbnb",
    "revm-primitives/opbnb-default-handler",
]
negate-opbnb-default-handler = [
    "revm-primitives/negate-opbnb-default-handler",
]

[[bench]]
name = "bench"
path = "benches/bench.rs"
harness = false<|MERGE_RESOLUTION|>--- conflicted
+++ resolved
@@ -22,16 +22,12 @@
 all = "warn"
 
 [dependencies]
-<<<<<<< HEAD
 alloy-rlp = { version = "0.3.7", default-features = false, features = [
     "arrayvec",
     "derive",
 ] }
 
-revm-primitives = { path = "../primitives", version = "9.0.2", default-features = false }
-=======
 revm-primitives = { path = "../primitives", version = "10.0.0", default-features = false }
->>>>>>> 4f093996
 once_cell = { version = "1.19", default-features = false, features = ["alloc"] }
 
 # ecRecover
