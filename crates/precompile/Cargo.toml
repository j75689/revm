[package]
authors = ["Dragan Rakita <dragan0rakita@gmail.com>"]
description = "revm Precompiles - Ethereum compatible precompiled contracts"
edition = "2021"
keywords = ["no_std", "ethereum", "evm", "revm", "precompiles"]
license = "MIT"
name = "revm-precompile"
repository = "https://github.com/bluealloy/revm"
version = "8.0.0"

[package.metadata.docs.rs]
all-features = true
rustdoc-args = ["--cfg", "docsrs"]

[lints.rust]
unreachable_pub = "warn"
unused_must_use = "deny"
rust_2018_idioms = "deny"

[lints.rustdoc]
all = "warn"

[dependencies]
<<<<<<< HEAD
alloy-rlp = { version = "0.3.4", default-features = false, features = [
    "arrayvec",
    "derive",
] }
alloy-primitives = {version = "0.7.2"}

revm-primitives = { path = "../primitives", version = "4.0.0", default-features = false }
=======
revm-primitives = { path = "../primitives", version = "5.0.0", default-features = false }
>>>>>>> 99367b1d
once_cell = { version = "1.19", default-features = false, features = ["alloc"] }

# ecRecover
k256 = { version = "0.13.3", default-features = false, features = ["ecdsa"] }
secp256k1 = { version = ">=0.28, <=0.29", default-features = false, features = [
    "alloc",
    "recovery",
    "rand",
    "global-context",
], optional = true }
cometbft = { git = "https://github.com/bnb-chain/greenfield-cometbft-rs.git", rev = "1282547" }
cometbft-light-client-verifier = {  git = "https://github.com/bnb-chain/greenfield-cometbft-rs.git", rev = "1282547" }
cometbft-proto = {  git = "https://github.com/bnb-chain/greenfield-cometbft-rs.git", rev = "1282547" }
cometbft-light-client = {  git = "https://github.com/bnb-chain/greenfield-cometbft-rs.git", rev = "1282547" }
prost = { version = "0.12.3" }
bls_on_arkworks = "0.3.0"
tendermint = { git = "https://github.com/bnb-chain/tendermint-rs-parlia", tag = "v0.1.0-beta.1", features = ["secp256k1"] }
parity-bytes = { version = "0.1.2", default-features = false }

# SHA2-256 and RIPEMD-160
sha2 = { version = "0.10", default-features = false }
ripemd = { version = "0.1", default-features = false }

# modexp
aurora-engine-modexp = { version = "1.1", default-features = false }

# ecAdd, ecMul, ecPairing
bn = { package = "substrate-bn", version = "0.6", default-features = false }

# KZG point evaluation precompile
c-kzg = { version = "1.0.2", default-features = false, optional = true }

# BLS12-381 precompiles
blst = { version = "0.3.12", optional = true }

# p256verify precompile
p256 = { version = "0.13.2", optional = true, default-features = false, features = [
    "ecdsa",
] }

[dev-dependencies]
criterion = "0.5"
rand = { version = "0.8", features = ["std"] }
eyre = "0.6.12"
rstest = "0.21.0"
serde = "1.0"
serde_json = "1.0"
serde_derive = "1.0"

[features]
default = ["std", "c-kzg", "secp256k1", "portable", "blst"]
std = [
    "revm-primitives/std",
    "k256/std",
    "once_cell/std",
    "ripemd/std",
    "sha2/std",
    "c-kzg?/std",
    "secp256k1?/std",
]
hashbrown = ["revm-primitives/hashbrown"]
asm-keccak = ["revm-primitives/asm-keccak"]

bsc = ["revm-primitives/bsc", "secp256k1", "secp256r1"]
optimism = ["revm-primitives/optimism", "secp256r1"]
# Optimism default handler enabled Optimism handler register by default in EvmBuilder.
optimism-default-handler = [
    "optimism",
    "revm-primitives/optimism-default-handler",
]
negate-optimism-default-handler = [
    "revm-primitives/negate-optimism-default-handler",
]

# Enables the p256verify precompile.
secp256r1 = ["dep:p256"]

# These libraries may not work on all no_std platforms as they depend on C.

# Enables the KZG point evaluation precompile.
c-kzg = ["dep:c-kzg", "revm-primitives/c-kzg"]
portable = ["revm-primitives/portable", "c-kzg?/portable"]

# Use `secp256k1` as a faster alternative to `k256`.
# The problem that `secp256k1` has is it fails to build for `wasm` target on Windows and Mac as it is c lib.
# In Linux it passes. If you don't require to build wasm on win/mac, it is safe to use it and it is enabled by default.
secp256k1 = ["dep:secp256k1"]

# Enables the BLS12-381 precompiles.
blst = ["dep:blst"]

opbnb = ["revm-primitives/opbnb"]
opbnb-default-handler = [
    "opbnb",
    "revm-primitives/opbnb-default-handler",
]
negate-opbnb-default-handler = [
    "revm-primitives/negate-opbnb-default-handler",
]

[[bench]]
name = "bench"
path = "benches/bench.rs"
harness = false<|MERGE_RESOLUTION|>--- conflicted
+++ resolved
@@ -21,17 +21,13 @@
 all = "warn"
 
 [dependencies]
-<<<<<<< HEAD
 alloy-rlp = { version = "0.3.4", default-features = false, features = [
     "arrayvec",
     "derive",
 ] }
 alloy-primitives = {version = "0.7.2"}
 
-revm-primitives = { path = "../primitives", version = "4.0.0", default-features = false }
-=======
 revm-primitives = { path = "../primitives", version = "5.0.0", default-features = false }
->>>>>>> 99367b1d
 once_cell = { version = "1.19", default-features = false, features = ["alloc"] }
 
 # ecRecover
