//! # revm-precompile
//!
//! Implementations of EVM precompiled contracts.
#![cfg_attr(not(test), warn(unused_crate_dependencies))]
#![cfg_attr(not(feature = "std"), no_std)]

#[macro_use]
#[cfg(not(feature = "std"))]
extern crate alloc as std;

pub mod blake2;
mod bls;
#[cfg(feature = "blst")]
pub mod bls12_381;
pub mod bn128;
mod cometbft;
mod double_sign;
pub mod hash;
mod iavl;
pub mod identity;
#[cfg(feature = "c-kzg")]
pub mod kzg_point_evaluation;
pub mod modexp;
pub mod secp256k1;
#[cfg(feature = "secp256r1")]
pub mod secp256r1;
mod tendermint;
#[cfg(feature = "secp256k1")]
mod tm_secp256k1;
pub mod utilities;

use core::hash::Hash;
use once_cell::race::OnceBox;
#[doc(hidden)]
pub use revm_primitives as primitives;
pub use revm_primitives::{
    precompile::{PrecompileError as Error, *},
    Address, Bytes, HashMap, HashSet, Log, B256,
};
use std::{boxed::Box, vec::Vec};

pub fn calc_linear_cost_u32(len: usize, base: u64, word: u64) -> u64 {
    (len as u64 + 32 - 1) / 32 * word + base
}

<<<<<<< HEAD
#[derive(Clone, Debug, Default, PartialEq, Eq, Hash)]
pub struct PrecompileOutput {
    pub cost: u64,
    pub output: Vec<u8>,
    pub logs: Vec<Log>,
}

impl PrecompileOutput {
    pub fn without_logs(cost: u64, output: Vec<u8>) -> Self {
        Self {
            cost,
            output,
            logs: Vec::new(),
        }
    }
}

=======
>>>>>>> 41e2f7f9
#[derive(Clone, Default, Debug)]
pub struct Precompiles {
    /// Precompiles.
    inner: HashMap<Address, Precompile>,
    /// Addresses of precompile.
    addresses: HashSet<Address>,
}

impl Precompiles {
    /// Returns the precompiles for the given spec.
    pub fn new(spec: PrecompileSpecId) -> &'static Self {
        match spec {
            PrecompileSpecId::HOMESTEAD => Self::homestead(),
            PrecompileSpecId::BYZANTIUM => Self::byzantium(),
            PrecompileSpecId::ISTANBUL => Self::istanbul(),
            PrecompileSpecId::BERLIN => Self::berlin(),
            PrecompileSpecId::FERMAT => Self::fermat(),
            PrecompileSpecId::NANO => Self::nano(),
            PrecompileSpecId::MORAN => Self::moran(),
            PrecompileSpecId::PLANCK => Self::planck(),
            PrecompileSpecId::LUBAN => Self::luban(),
            PrecompileSpecId::PLATO => Self::plato(),
            PrecompileSpecId::HERTZ => Self::hertz(),
            PrecompileSpecId::FEYNMAN => Self::feynman(),
            PrecompileSpecId::CANCUN => Self::cancun(),
            PrecompileSpecId::PRAGUE => Self::prague(),
            PrecompileSpecId::HABER => Self::haber(),
            PrecompileSpecId::LATEST => Self::latest(),
        }
    }

    /// Returns precompiles for Homestead spec.
    pub fn homestead() -> &'static Self {
        static INSTANCE: OnceBox<Precompiles> = OnceBox::new();
        INSTANCE.get_or_init(|| {
            let mut precompiles = Precompiles::default();
            precompiles.extend([
                secp256k1::ECRECOVER,
                hash::SHA256,
                hash::RIPEMD160,
                identity::FUN,
            ]);
            Box::new(precompiles)
        })
    }

    /// Returns inner HashMap of precompiles.
    pub fn inner(&self) -> &HashMap<Address, Precompile> {
        &self.inner
    }

    /// Returns precompiles for Byzantium spec.
    pub fn byzantium() -> &'static Self {
        static INSTANCE: OnceBox<Precompiles> = OnceBox::new();
        INSTANCE.get_or_init(|| {
            let mut precompiles = Self::homestead().clone();
            precompiles.extend([
                // EIP-196: Precompiled contracts for addition and scalar multiplication on the elliptic curve alt_bn128.
                // EIP-197: Precompiled contracts for optimal ate pairing check on the elliptic curve alt_bn128.
                bn128::add::BYZANTIUM,
                bn128::mul::BYZANTIUM,
                bn128::pair::BYZANTIUM,
                // EIP-198: Big integer modular exponentiation.
                modexp::BYZANTIUM,
            ]);
            Box::new(precompiles)
        })
    }

    /// Returns precompiles for Istanbul spec.
    pub fn istanbul() -> &'static Self {
        static INSTANCE: OnceBox<Precompiles> = OnceBox::new();
        INSTANCE.get_or_init(|| {
            let mut precompiles = Self::byzantium().clone();
            precompiles.extend([
                // EIP-1108: Reduce alt_bn128 precompile gas costs.
                bn128::add::ISTANBUL,
                bn128::mul::ISTANBUL,
                bn128::pair::ISTANBUL,
                // EIP-152: Add BLAKE2 compression function `F` precompile.
                blake2::FUN,
            ]);

            #[cfg(feature = "bsc")]
            precompiles.extend([
                tendermint::TENDERMINT_HEADER_VALIDATION,
                iavl::IAVL_PROOF_VALIDATION,
            ]);

            Box::new(precompiles)
        })
    }

    /// Returns precompiles for Berlin spec.
    pub fn berlin() -> &'static Self {
        static INSTANCE: OnceBox<Precompiles> = OnceBox::new();
        INSTANCE.get_or_init(|| {
            #[cfg(feature = "bsc")]
            let mut precompiles = Self::plato().clone();
            #[cfg(not(feature = "bsc"))]
            let mut precompiles = Self::istanbul().clone();
            precompiles.extend([
                // EIP-2565: ModExp Gas Cost.
                modexp::BERLIN,
            ]);
            Box::new(precompiles)
        })
    }

    /// Returns precompiles for Fermat spec.
    ///
    /// effectively making this the same as Berlin.
    pub fn fermat() -> &'static Self {
        static INSTANCE: OnceBox<Precompiles> = OnceBox::new();
        INSTANCE.get_or_init(|| {
            let mut precompiles = Self::berlin().clone();
            precompiles.extend([
                bls::BLS_SIGNATURE_VALIDATION,
                cometbft::COMETBFT_LIGHT_BLOCK_VALIDATION,
            ]);

            Box::new(precompiles)
        })
    }

    /// Returns precompiles for Nano sepc.
    pub fn nano() -> &'static Self {
        static INSTANCE: OnceBox<Precompiles> = OnceBox::new();
        INSTANCE.get_or_init(|| {
            let mut precompiles = Self::istanbul().clone();
            precompiles.extend([
                tendermint::TENDERMINT_HEADER_VALIDATION_NANO,
                iavl::IAVL_PROOF_VALIDATION_NANO,
            ]);

            Box::new(precompiles)
        })
    }

    /// Returns precompiles for Moran sepc.
    pub fn moran() -> &'static Self {
        static INSTANCE: OnceBox<Precompiles> = OnceBox::new();
        INSTANCE.get_or_init(|| {
            let mut precompiles = Self::istanbul().clone();
            precompiles.extend([
                tendermint::TENDERMINT_HEADER_VALIDATION,
                iavl::IAVL_PROOF_VALIDATION_MORAN,
            ]);

            Box::new(precompiles)
        })
    }

    /// Returns precompiles for Planck sepc.
    pub fn planck() -> &'static Self {
        static INSTANCE: OnceBox<Precompiles> = OnceBox::new();
        INSTANCE.get_or_init(|| {
            let mut precompiles = Self::istanbul().clone();
            precompiles.extend([
                tendermint::TENDERMINT_HEADER_VALIDATION,
                iavl::IAVL_PROOF_VALIDATION_PLANCK,
            ]);

            Box::new(precompiles)
        })
    }

    /// Returns precompiles for Luban sepc.
    pub fn luban() -> &'static Self {
        static INSTANCE: OnceBox<Precompiles> = OnceBox::new();
        INSTANCE.get_or_init(|| {
            let mut precompiles = Self::planck().clone();
            precompiles.extend([
                bls::BLS_SIGNATURE_VALIDATION,
                cometbft::COMETBFT_LIGHT_BLOCK_VALIDATION_BEFORE_HERTZ,
            ]);

            Box::new(precompiles)
        })
    }

    /// Returns precompiles for Plato sepc.
    pub fn plato() -> &'static Self {
        static INSTANCE: OnceBox<Precompiles> = OnceBox::new();
        INSTANCE.get_or_init(|| {
            let mut precompiles = Self::luban().clone();
            precompiles.extend([iavl::IAVL_PROOF_VALIDATION_PLATO]);

            Box::new(precompiles)
        })
    }

    /// Returns precompiles for Hertz sepc.
    pub fn hertz() -> &'static Self {
        static INSTANCE: OnceBox<Precompiles> = OnceBox::new();
        INSTANCE.get_or_init(|| {
            let mut precompiles = Self::berlin().clone();
            precompiles.extend([cometbft::COMETBFT_LIGHT_BLOCK_VALIDATION]);

            Box::new(precompiles)
        })
    }

    /// Returns precompiles for Feynman sepc.
    pub fn feynman() -> &'static Self {
        static INSTANCE: OnceBox<Precompiles> = OnceBox::new();
        INSTANCE.get_or_init(|| {
            let mut precompiles = Self::hertz().clone();
            precompiles.extend([double_sign::DOUBLE_SIGN_EVIDENCE_VALIDATION]);

            // this feature is enabled with bsc
            #[cfg(feature = "secp256k1")]
            precompiles.extend([tm_secp256k1::TM_SECP256K1_SIGNATURE_RECOVER]);

            Box::new(precompiles)
        })
    }

    /// Returns precompiles for Cancun spec.
    ///
    /// If the `c-kzg` feature is not enabled KZG Point Evaluation precompile will not be included,
    /// effectively making this the same as Berlin.
    pub fn cancun() -> &'static Self {
        static INSTANCE: OnceBox<Precompiles> = OnceBox::new();
        INSTANCE.get_or_init(|| {
            #[cfg(feature = "bsc")]
            let precompiles = Self::feynman().clone();
            #[cfg(not(feature = "bsc"))]
            let precompiles = Self::berlin().clone();

            // Don't include KZG point evaluation precompile in no_std builds.
            #[cfg(feature = "c-kzg")]
            let precompiles = {
                let mut precompiles = precompiles;
                precompiles.extend([
                    // EIP-4844: Shard Blob Transactions
                    kzg_point_evaluation::POINT_EVALUATION,
                    #[cfg(feature = "opbnb")]
                    bls::BLS_SIGNATURE_VALIDATION,
                    #[cfg(feature = "opbnb")]
                    cometbft::COMETBFT_LIGHT_BLOCK_VALIDATION,
                ]);
                precompiles
            };

            Box::new(precompiles)
        })
    }

    /// Returns precompiles for Prague spec.
    pub fn prague() -> &'static Self {
        static INSTANCE: OnceBox<Precompiles> = OnceBox::new();
        INSTANCE.get_or_init(|| {
            let precompiles = Self::cancun().clone();

            // Don't include BLS12-381 precompiles in no_std builds.
            #[cfg(feature = "blst")]
            let precompiles = {
                let mut precompiles = precompiles;
                precompiles.extend(bls12_381::precompiles());
                precompiles
            };

            Box::new(precompiles)
        })
    }

    /// Returns precompiles for Haber spec.
    pub fn haber() -> &'static Self {
        static INSTANCE: OnceBox<Precompiles> = OnceBox::new();
        INSTANCE.get_or_init(|| {
            let precompiles = Self::cancun().clone();

            #[cfg(feature = "secp256r1")]
            let precompiles = {
                let mut precompiles = precompiles;
                precompiles.extend([secp256r1::P256VERIFY]);
                precompiles
            };

            Box::new(precompiles)
        })
    }

    /// Returns the precompiles for the latest spec.
    pub fn latest() -> &'static Self {
        if cfg!(feature = "bsc") {
            Self::haber()
        } else {
            Self::prague()
        }
    }

    /// Returns an iterator over the precompiles addresses.
    #[inline]
    pub fn addresses(&self) -> impl ExactSizeIterator<Item = &Address> {
        self.inner.keys()
    }

    /// Consumes the type and returns all precompile addresses.
    #[inline]
    pub fn into_addresses(self) -> impl ExactSizeIterator<Item = Address> {
        self.inner.into_keys()
    }

    /// Is the given address a precompile.
    #[inline]
    pub fn contains(&self, address: &Address) -> bool {
        self.inner.contains_key(address)
    }

    /// Returns the precompile for the given address.
    #[inline]
    pub fn get(&self, address: &Address) -> Option<&Precompile> {
        self.inner.get(address)
    }

    /// Returns the precompile for the given address.
    #[inline]
    pub fn get_mut(&mut self, address: &Address) -> Option<&mut Precompile> {
        self.inner.get_mut(address)
    }

    /// Is the precompiles list empty.
    pub fn is_empty(&self) -> bool {
        self.inner.len() == 0
    }

    /// Returns the number of precompiles.
    pub fn len(&self) -> usize {
        self.inner.len()
    }

    /// Returns the precompiles addresses as a set.
    pub fn addresses_set(&self) -> &HashSet<Address> {
        &self.addresses
    }

    /// Extends the precompiles with the given precompiles.
    ///
    /// Other precompiles with overwrite existing precompiles.
    #[inline]
    pub fn extend(&mut self, other: impl IntoIterator<Item = PrecompileWithAddress>) {
        let items = other.into_iter().collect::<Vec<_>>();
        self.addresses.extend(items.iter().map(|p| *p.address()));
        self.inner.extend(items.into_iter().map(Into::into));
    }
}

#[derive(Clone, Debug)]
pub struct PrecompileWithAddress(pub Address, pub Precompile);

impl From<(Address, Precompile)> for PrecompileWithAddress {
    fn from(value: (Address, Precompile)) -> Self {
        PrecompileWithAddress(value.0, value.1)
    }
}

impl From<PrecompileWithAddress> for (Address, Precompile) {
    fn from(value: PrecompileWithAddress) -> Self {
        (value.0, value.1)
    }
}

impl PrecompileWithAddress {
    /// Returns reference of address.
    #[inline]
    pub fn address(&self) -> &Address {
        &self.0
    }

    /// Returns reference of precompile.
    #[inline]
    pub fn precompile(&self) -> &Precompile {
        &self.1
    }
}

#[derive(Copy, Clone, Debug, PartialEq, Eq, Hash, Ord, PartialOrd)]
pub enum PrecompileSpecId {
    HOMESTEAD,
    BYZANTIUM,
    ISTANBUL,
    BERLIN,
    FERMAT,

    NANO,    // BSC NANO HARDFORK
    MORAN,   // BSC MORAN HARDFORK
    PLANCK,  // BSC PLANCK HARDFORK
    LUBAN,   // BSC LUBAN HARDFORK
    PLATO,   // BSC PLATO HARDFORK
    HERTZ,   // BSC HERTZ HARDFORK
    FEYNMAN, // BSC FEYNMAN HARDFORK
    HABER,   // BSC HABER HARDFORK

    CANCUN,
    PRAGUE,
    LATEST,
}

impl PrecompileSpecId {
    /// Returns the appropriate precompile Spec for the primitive [SpecId](revm_primitives::SpecId)
    pub const fn from_spec_id(spec_id: revm_primitives::SpecId) -> Self {
        use revm_primitives::SpecId::*;
        match spec_id {
            FRONTIER | FRONTIER_THAWING | HOMESTEAD | DAO_FORK | TANGERINE | SPURIOUS_DRAGON => {
                Self::HOMESTEAD
            }
            BYZANTIUM | CONSTANTINOPLE | PETERSBURG => Self::BYZANTIUM,
            ISTANBUL | MUIR_GLACIER => Self::ISTANBUL,
            #[cfg(feature = "bsc")]
            RAMANUJAN | NIELS | MIRROR_SYNC | BRUNO | EULER => Self::ISTANBUL,
            #[cfg(feature = "bsc")]
            NANO => Self::NANO,
            #[cfg(feature = "bsc")]
            MORAN | GIBBS => Self::MORAN,
            #[cfg(feature = "bsc")]
            PLANCK => Self::PLANCK,
            #[cfg(feature = "bsc")]
            LUBAN => Self::LUBAN,
            #[cfg(feature = "bsc")]
            PLATO => Self::PLATO,
            BERLIN | LONDON | ARROW_GLACIER | GRAY_GLACIER | MERGE | SHANGHAI => Self::BERLIN,
            #[cfg(feature = "bsc")]
            HERTZ | HERTZ_FIX | KEPLER => Self::HERTZ,
            #[cfg(feature = "bsc")]
            FEYNMAN | FEYNMAN_FIX => Self::FEYNMAN,
            CANCUN => Self::CANCUN,
            PRAGUE => Self::PRAGUE,
            #[cfg(feature = "optimism")]
            BEDROCK | REGOLITH | CANYON => Self::BERLIN,
            #[cfg(feature = "optimism")]
            ECOTONE | FJORD => Self::CANCUN,
            #[cfg(feature = "opbnb")]
            FERMAT => Self::FERMAT,
            #[cfg(any(feature = "bsc", feature = "opbnb"))]
            HABER => Self::HABER,
            LATEST => Self::LATEST,
        }
    }
}

/// Const function for making an address by concatenating the bytes from two given numbers.
///
/// Note that 32 + 128 = 160 = 20 bytes (the length of an address). This function is used
/// as a convenience for specifying the addresses of the various precompiles.
#[inline]
pub const fn u64_to_address(x: u64) -> Address {
    let x = x.to_be_bytes();
    Address::new([
        0, 0, 0, 0, 0, 0, 0, 0, 0, 0, 0, 0, x[0], x[1], x[2], x[3], x[4], x[5], x[6], x[7],
    ])
}<|MERGE_RESOLUTION|>--- conflicted
+++ resolved
@@ -43,26 +43,6 @@
     (len as u64 + 32 - 1) / 32 * word + base
 }
 
-<<<<<<< HEAD
-#[derive(Clone, Debug, Default, PartialEq, Eq, Hash)]
-pub struct PrecompileOutput {
-    pub cost: u64,
-    pub output: Vec<u8>,
-    pub logs: Vec<Log>,
-}
-
-impl PrecompileOutput {
-    pub fn without_logs(cost: u64, output: Vec<u8>) -> Self {
-        Self {
-            cost,
-            output,
-            logs: Vec::new(),
-        }
-    }
-}
-
-=======
->>>>>>> 41e2f7f9
 #[derive(Clone, Default, Debug)]
 pub struct Precompiles {
     /// Precompiles.
