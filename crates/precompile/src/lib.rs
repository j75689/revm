--- conflicted
+++ resolved
@@ -9,12 +9,9 @@
 extern crate alloc as std;
 
 pub mod blake2;
-<<<<<<< HEAD
 mod bls;
-=======
 #[cfg(feature = "blst")]
 pub mod bls12_381;
->>>>>>> a28a5439
 pub mod bn128;
 mod cometbft;
 pub mod hash;
@@ -182,6 +179,24 @@
                     #[cfg(feature = "opbnb")]
                     cometbft::COMETBFT_LIGHT_BLOCK_VALIDATION,
                 ]);
+                precompiles
+            };
+
+            Box::new(precompiles)
+        })
+    }
+
+    /// Returns precompiles for Prague spec.
+    pub fn prague() -> &'static Self {
+        static INSTANCE: OnceBox<Precompiles> = OnceBox::new();
+        INSTANCE.get_or_init(|| {
+            let precompiles = Self::cancun().clone();
+
+            // Don't include BLS12-381 precompiles in no_std builds.
+            #[cfg(feature = "blst")]
+            let precompiles = {
+                let mut precompiles = precompiles;
+                precompiles.extend(bls12_381::precompiles());
                 precompiles
             };
 
@@ -305,13 +320,10 @@
             BEDROCK | REGOLITH | CANYON => Self::BERLIN,
             #[cfg(feature = "optimism")]
             ECOTONE | FJORD => Self::CANCUN,
-<<<<<<< HEAD
             #[cfg(feature = "opbnb")]
             FERMAT => Self::FERMAT,
             #[cfg(feature = "opbnb")]
             HABER => Self::CANCUN,
-=======
->>>>>>> a28a5439
         }
     }
 }
