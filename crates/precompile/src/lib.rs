//! # revm-precompile
//!
//! Implementations of EVM precompiled contracts.
#![cfg_attr(not(test), warn(unused_crate_dependencies))]
#![cfg_attr(not(feature = "std"), no_std)]

#[macro_use]
#[cfg(not(feature = "std"))]
extern crate alloc as std;

pub mod blake2;
#[cfg(feature = "blst")]
pub mod bls12_381;
pub mod bn128;
pub mod fatal_precompile;
pub mod hash;
pub mod identity;
#[cfg(any(feature = "c-kzg", feature = "kzg-rs"))]
pub mod kzg_point_evaluation;
pub mod modexp;
pub mod secp256k1;
#[cfg(feature = "secp256r1")]
pub mod secp256r1;
pub mod utilities;

mod bls;
mod cometbft;
mod double_sign;
mod iavl;
mod tendermint;
#[cfg(feature = "secp256k1")]
mod tm_secp256k1;

pub use fatal_precompile::fatal_precompile;

#[cfg(all(feature = "c-kzg", feature = "kzg-rs"))]
// silence kzg-rs lint as c-kzg will be used as default if both are enabled.
use kzg_rs as _;
pub use primitives::{
    precompile::{PrecompileError as Error, *},
    Address, Bytes, HashMap, HashSet, Log, B256,
};
#[doc(hidden)]
pub use revm_primitives as primitives;

use cfg_if::cfg_if;
use core::hash::Hash;
use once_cell::race::OnceBox;
use std::{boxed::Box, vec::Vec};

pub fn calc_linear_cost_u32(len: usize, base: u64, word: u64) -> u64 {
    (len as u64 + 32 - 1) / 32 * word + base
}

#[derive(Clone, Default, Debug)]
pub struct Precompiles {
    /// Precompiles.
    inner: HashMap<Address, Precompile>,
    /// Addresses of precompile.
    addresses: HashSet<Address>,
}

impl Precompiles {
    /// Returns the precompiles for the given spec.
    pub fn new(spec: PrecompileSpecId) -> &'static Self {
        match spec {
            PrecompileSpecId::HOMESTEAD => Self::homestead(),
            PrecompileSpecId::BYZANTIUM => Self::byzantium(),
            PrecompileSpecId::ISTANBUL => Self::istanbul(),
            PrecompileSpecId::BERLIN => Self::berlin(),
            PrecompileSpecId::FERMAT => Self::fermat(),
            PrecompileSpecId::NANO => Self::nano(),
            PrecompileSpecId::MORAN => Self::moran(),
            PrecompileSpecId::PLANCK => Self::planck(),
            PrecompileSpecId::LUBAN => Self::luban(),
            PrecompileSpecId::PLATO => Self::plato(),
            PrecompileSpecId::HERTZ => Self::hertz(),
            PrecompileSpecId::FEYNMAN => Self::feynman(),
            PrecompileSpecId::CANCUN => Self::cancun(),
            PrecompileSpecId::PRAGUE => Self::prague(),
            PrecompileSpecId::HABER => Self::haber(),
            PrecompileSpecId::LATEST => Self::latest(),
        }
    }

    /// Returns precompiles for Homestead spec.
    pub fn homestead() -> &'static Self {
        static INSTANCE: OnceBox<Precompiles> = OnceBox::new();
        INSTANCE.get_or_init(|| {
            let mut precompiles = Precompiles::default();
            precompiles.extend([
                secp256k1::ECRECOVER,
                hash::SHA256,
                hash::RIPEMD160,
                identity::FUN,
            ]);
            Box::new(precompiles)
        })
    }

    /// Returns inner HashMap of precompiles.
    pub fn inner(&self) -> &HashMap<Address, Precompile> {
        &self.inner
    }

    /// Returns precompiles for Byzantium spec.
    pub fn byzantium() -> &'static Self {
        static INSTANCE: OnceBox<Precompiles> = OnceBox::new();
        INSTANCE.get_or_init(|| {
            let mut precompiles = Self::homestead().clone();
            precompiles.extend([
                // EIP-196: Precompiled contracts for addition and scalar multiplication on the elliptic curve alt_bn128.
                // EIP-197: Precompiled contracts for optimal ate pairing check on the elliptic curve alt_bn128.
                bn128::add::BYZANTIUM,
                bn128::mul::BYZANTIUM,
                bn128::pair::BYZANTIUM,
                // EIP-198: Big integer modular exponentiation.
                modexp::BYZANTIUM,
            ]);
            Box::new(precompiles)
        })
    }

    /// Returns precompiles for Istanbul spec.
    pub fn istanbul() -> &'static Self {
        static INSTANCE: OnceBox<Precompiles> = OnceBox::new();
        INSTANCE.get_or_init(|| {
            let mut precompiles = Self::byzantium().clone();
            precompiles.extend([
                // EIP-1108: Reduce alt_bn128 precompile gas costs.
                bn128::add::ISTANBUL,
                bn128::mul::ISTANBUL,
                bn128::pair::ISTANBUL,
                // EIP-152: Add BLAKE2 compression function `F` precompile.
                blake2::FUN,
            ]);

            #[cfg(feature = "bsc")]
            precompiles.extend([
                tendermint::TENDERMINT_HEADER_VALIDATION,
                iavl::IAVL_PROOF_VALIDATION,
            ]);

            Box::new(precompiles)
        })
    }

    /// Returns precompiles for Berlin spec.
    pub fn berlin() -> &'static Self {
        static INSTANCE: OnceBox<Precompiles> = OnceBox::new();
        INSTANCE.get_or_init(|| {
            #[cfg(feature = "bsc")]
            let mut precompiles = Self::plato().clone();
            #[cfg(not(feature = "bsc"))]
            let mut precompiles = Self::istanbul().clone();
            precompiles.extend([
                // EIP-2565: ModExp Gas Cost.
                modexp::BERLIN,
            ]);
            Box::new(precompiles)
        })
    }

    /// Returns precompiles for Fermat spec.
    ///
    /// effectively making this the same as Berlin.
    pub fn fermat() -> &'static Self {
        static INSTANCE: OnceBox<Precompiles> = OnceBox::new();
        INSTANCE.get_or_init(|| {
            let mut precompiles = Self::berlin().clone();
            precompiles.extend([
                bls::BLS_SIGNATURE_VALIDATION,
                cometbft::COMETBFT_LIGHT_BLOCK_VALIDATION,
            ]);

            Box::new(precompiles)
        })
    }

    /// Returns precompiles for Nano sepc.
    pub fn nano() -> &'static Self {
        static INSTANCE: OnceBox<Precompiles> = OnceBox::new();
        INSTANCE.get_or_init(|| {
            let mut precompiles = Self::istanbul().clone();
            precompiles.extend([
                tendermint::TENDERMINT_HEADER_VALIDATION_NANO,
                iavl::IAVL_PROOF_VALIDATION_NANO,
            ]);

            Box::new(precompiles)
        })
    }

    /// Returns precompiles for Moran sepc.
    pub fn moran() -> &'static Self {
        static INSTANCE: OnceBox<Precompiles> = OnceBox::new();
        INSTANCE.get_or_init(|| {
            let mut precompiles = Self::istanbul().clone();
            precompiles.extend([
                tendermint::TENDERMINT_HEADER_VALIDATION,
                iavl::IAVL_PROOF_VALIDATION_MORAN,
            ]);

            Box::new(precompiles)
        })
    }

    /// Returns precompiles for Planck sepc.
    pub fn planck() -> &'static Self {
        static INSTANCE: OnceBox<Precompiles> = OnceBox::new();
        INSTANCE.get_or_init(|| {
            let mut precompiles = Self::istanbul().clone();
            precompiles.extend([
                tendermint::TENDERMINT_HEADER_VALIDATION,
                iavl::IAVL_PROOF_VALIDATION_PLANCK,
            ]);

            Box::new(precompiles)
        })
    }

    /// Returns precompiles for Luban sepc.
    pub fn luban() -> &'static Self {
        static INSTANCE: OnceBox<Precompiles> = OnceBox::new();
        INSTANCE.get_or_init(|| {
            let mut precompiles = Self::planck().clone();
            precompiles.extend([
                bls::BLS_SIGNATURE_VALIDATION,
                cometbft::COMETBFT_LIGHT_BLOCK_VALIDATION_BEFORE_HERTZ,
            ]);

            Box::new(precompiles)
        })
    }

    /// Returns precompiles for Plato sepc.
    pub fn plato() -> &'static Self {
        static INSTANCE: OnceBox<Precompiles> = OnceBox::new();
        INSTANCE.get_or_init(|| {
            let mut precompiles = Self::luban().clone();
            precompiles.extend([iavl::IAVL_PROOF_VALIDATION_PLATO]);

            Box::new(precompiles)
        })
    }

    /// Returns precompiles for Hertz sepc.
    pub fn hertz() -> &'static Self {
        static INSTANCE: OnceBox<Precompiles> = OnceBox::new();
        INSTANCE.get_or_init(|| {
            let mut precompiles = Self::berlin().clone();
            precompiles.extend([cometbft::COMETBFT_LIGHT_BLOCK_VALIDATION]);

            Box::new(precompiles)
        })
    }

    /// Returns precompiles for Feynman sepc.
    pub fn feynman() -> &'static Self {
        static INSTANCE: OnceBox<Precompiles> = OnceBox::new();
        INSTANCE.get_or_init(|| {
            let mut precompiles = Self::hertz().clone();
            precompiles.extend([double_sign::DOUBLE_SIGN_EVIDENCE_VALIDATION]);

            // this feature is enabled with bsc
            #[cfg(feature = "secp256k1")]
            precompiles.extend([tm_secp256k1::TM_SECP256K1_SIGNATURE_RECOVER]);

            Box::new(precompiles)
        })
    }

    /// Returns precompiles for Cancun spec.
    ///
    /// If the `c-kzg` feature is not enabled KZG Point Evaluation precompile will not be included,
    /// effectively making this the same as Berlin.
    pub fn cancun() -> &'static Self {
        static INSTANCE: OnceBox<Precompiles> = OnceBox::new();
        INSTANCE.get_or_init(|| {
            #[cfg(feature = "bsc")]
            let mut precompiles = Self::feynman().clone();
            #[cfg(not(feature = "bsc"))]
            let mut precompiles = Self::berlin().clone();

            // EIP-4844: Shard Blob Transactions
            cfg_if! {
                if #[cfg(any(feature = "c-kzg", feature = "kzg-rs"))] {
                    let precompile = kzg_point_evaluation::POINT_EVALUATION.clone();
                } else {
                    // TODO move constants to separate file.
                    let precompile = fatal_precompile(u64_to_address(0x0A), "c-kzg feature is not enabled".into());
                }
            }

            precompiles.extend([
                precompile,
                #[cfg(feature = "opbnb")]
                bls::BLS_SIGNATURE_VALIDATION,
                #[cfg(feature = "opbnb")]
                cometbft::COMETBFT_LIGHT_BLOCK_VALIDATION,
            ]);

            Box::new(precompiles)
        })
    }

    /// Returns precompiles for Prague spec.
    pub fn prague() -> &'static Self {
        static INSTANCE: OnceBox<Precompiles> = OnceBox::new();
        INSTANCE.get_or_init(|| {
            let precompiles = Self::cancun().clone();

            // Don't include BLS12-381 precompiles in no_std builds.
            #[cfg(feature = "blst")]
            let precompiles = {
                let mut precompiles = precompiles;
                precompiles.extend(bls12_381::precompiles());
                precompiles
            };

            Box::new(precompiles)
        })
    }

    /// Returns precompiles for Haber spec.
    pub fn haber() -> &'static Self {
        static INSTANCE: OnceBox<Precompiles> = OnceBox::new();
        INSTANCE.get_or_init(|| {
            let precompiles = Self::cancun().clone();

            #[cfg(feature = "secp256r1")]
            let precompiles = {
                let mut precompiles = precompiles;
                precompiles.extend([secp256r1::P256VERIFY]);
                precompiles
            };

            Box::new(precompiles)
        })
    }

    /// Returns the precompiles for the latest spec.
    pub fn latest() -> &'static Self {
        if cfg!(feature = "bsc") {
            Self::haber()
        } else {
            Self::prague()
        }
    }

    /// Returns an iterator over the precompiles addresses.
    #[inline]
    pub fn addresses(&self) -> impl ExactSizeIterator<Item = &Address> {
        self.inner.keys()
    }

    /// Consumes the type and returns all precompile addresses.
    #[inline]
    pub fn into_addresses(self) -> impl ExactSizeIterator<Item = Address> {
        self.inner.into_keys()
    }

    /// Is the given address a precompile.
    #[inline]
    pub fn contains(&self, address: &Address) -> bool {
        self.inner.contains_key(address)
    }

    /// Returns the precompile for the given address.
    #[inline]
    pub fn get(&self, address: &Address) -> Option<&Precompile> {
        self.inner.get(address)
    }

    /// Returns the precompile for the given address.
    #[inline]
    pub fn get_mut(&mut self, address: &Address) -> Option<&mut Precompile> {
        self.inner.get_mut(address)
    }

    /// Is the precompiles list empty.
    pub fn is_empty(&self) -> bool {
        self.inner.len() == 0
    }

    /// Returns the number of precompiles.
    pub fn len(&self) -> usize {
        self.inner.len()
    }

    /// Returns the precompiles addresses as a set.
    pub fn addresses_set(&self) -> &HashSet<Address> {
        &self.addresses
    }

    /// Extends the precompiles with the given precompiles.
    ///
    /// Other precompiles with overwrite existing precompiles.
    #[inline]
    pub fn extend(&mut self, other: impl IntoIterator<Item = PrecompileWithAddress>) {
        let items = other.into_iter().collect::<Vec<_>>();
        self.addresses.extend(items.iter().map(|p| *p.address()));
        self.inner.extend(items.into_iter().map(Into::into));
    }
}

#[derive(Clone, Debug)]
pub struct PrecompileWithAddress(pub Address, pub Precompile);

impl From<(Address, Precompile)> for PrecompileWithAddress {
    fn from(value: (Address, Precompile)) -> Self {
        PrecompileWithAddress(value.0, value.1)
    }
}

impl From<PrecompileWithAddress> for (Address, Precompile) {
    fn from(value: PrecompileWithAddress) -> Self {
        (value.0, value.1)
    }
}

impl PrecompileWithAddress {
    /// Returns reference of address.
    #[inline]
    pub fn address(&self) -> &Address {
        &self.0
    }

    /// Returns reference of precompile.
    #[inline]
    pub fn precompile(&self) -> &Precompile {
        &self.1
    }
}

#[derive(Copy, Clone, Debug, PartialEq, Eq, Hash, Ord, PartialOrd)]
pub enum PrecompileSpecId {
    HOMESTEAD,
    BYZANTIUM,
    ISTANBUL,
    BERLIN,
    FERMAT,

    NANO,    // BSC NANO HARDFORK
    MORAN,   // BSC MORAN HARDFORK
    PLANCK,  // BSC PLANCK HARDFORK
    LUBAN,   // BSC LUBAN HARDFORK
    PLATO,   // BSC PLATO HARDFORK
    HERTZ,   // BSC HERTZ HARDFORK
    FEYNMAN, // BSC FEYNMAN HARDFORK
    HABER,   // BSC HABER HARDFORK

    CANCUN,
    PRAGUE,
    LATEST,
}

impl PrecompileSpecId {
    /// Returns the appropriate precompile Spec for the primitive [SpecId](revm_primitives::SpecId)
    pub const fn from_spec_id(spec_id: revm_primitives::SpecId) -> Self {
        use revm_primitives::SpecId::*;
        match spec_id {
            FRONTIER | FRONTIER_THAWING | HOMESTEAD | DAO_FORK | TANGERINE | SPURIOUS_DRAGON => {
                Self::HOMESTEAD
            }
            BYZANTIUM | CONSTANTINOPLE | PETERSBURG => Self::BYZANTIUM,
            ISTANBUL | MUIR_GLACIER => Self::ISTANBUL,
            #[cfg(feature = "bsc")]
            RAMANUJAN | NIELS | MIRROR_SYNC | BRUNO | EULER => Self::ISTANBUL,
            #[cfg(feature = "bsc")]
            NANO => Self::NANO,
            #[cfg(feature = "bsc")]
            MORAN | GIBBS => Self::MORAN,
            #[cfg(feature = "bsc")]
            PLANCK => Self::PLANCK,
            #[cfg(feature = "bsc")]
            LUBAN => Self::LUBAN,
            #[cfg(feature = "bsc")]
            PLATO => Self::PLATO,
            BERLIN | LONDON | ARROW_GLACIER | GRAY_GLACIER | MERGE | SHANGHAI => Self::BERLIN,
            #[cfg(feature = "bsc")]
            HERTZ | HERTZ_FIX | KEPLER => Self::HERTZ,
            #[cfg(feature = "bsc")]
            FEYNMAN | FEYNMAN_FIX => Self::FEYNMAN,
            CANCUN => Self::CANCUN,
<<<<<<< HEAD
            PRAGUE | PRAGUE_EOF => Self::PRAGUE,
=======
            PRAGUE | OSAKA => Self::PRAGUE,
            LATEST => Self::LATEST,
>>>>>>> 74e32abd
            #[cfg(feature = "optimism")]
            BEDROCK | REGOLITH | CANYON => Self::BERLIN,
            #[cfg(all(feature = "optimism", not(feature = "opbnb")))]
            ECOTONE | FJORD | GRANITE | HOLOCENE => Self::CANCUN,
            #[cfg(all(feature = "optimism", feature = "opbnb"))]
            ECOTONE | GRANITE | HOLOCENE => Self::CANCUN,
            #[cfg(feature = "opbnb")]
            FERMAT => Self::FERMAT,
            #[cfg(any(feature = "bsc", feature = "opbnb"))]
            HABER => Self::HABER,
            #[cfg(feature = "opbnb")]
            WRIGHT => Self::HABER,
            #[cfg(all(feature = "optimism", feature = "opbnb"))]
            FJORD => Self::HABER,
            #[cfg(feature = "bsc")]
            HABER_FIX | BOHR => Self::HABER,
            LATEST => Self::LATEST,
        }
    }
}

/// Const function for making an address by concatenating the bytes from two given numbers.
///
/// Note that 32 + 128 = 160 = 20 bytes (the length of an address). This function is used
/// as a convenience for specifying the addresses of the various precompiles.
#[inline]
pub const fn u64_to_address(x: u64) -> Address {
    let x = x.to_be_bytes();
    Address::new([
        0, 0, 0, 0, 0, 0, 0, 0, 0, 0, 0, 0, x[0], x[1], x[2], x[3], x[4], x[5], x[6], x[7],
    ])
}<|MERGE_RESOLUTION|>--- conflicted
+++ resolved
@@ -483,12 +483,7 @@
             #[cfg(feature = "bsc")]
             FEYNMAN | FEYNMAN_FIX => Self::FEYNMAN,
             CANCUN => Self::CANCUN,
-<<<<<<< HEAD
-            PRAGUE | PRAGUE_EOF => Self::PRAGUE,
-=======
             PRAGUE | OSAKA => Self::PRAGUE,
-            LATEST => Self::LATEST,
->>>>>>> 74e32abd
             #[cfg(feature = "optimism")]
             BEDROCK | REGOLITH | CANYON => Self::BERLIN,
             #[cfg(all(feature = "optimism", not(feature = "opbnb")))]
