--- conflicted
+++ resolved
@@ -9,15 +9,11 @@
 extern crate alloc as std;
 
 pub mod blake2;
-mod bls;
 #[cfg(feature = "blst")]
 pub mod bls12_381;
 pub mod bn128;
-mod cometbft;
-mod double_sign;
 pub mod fatal_precompile;
 pub mod hash;
-mod iavl;
 pub mod identity;
 #[cfg(any(feature = "c-kzg", feature = "kzg-rs"))]
 pub mod kzg_point_evaluation;
@@ -25,10 +21,15 @@
 pub mod secp256k1;
 #[cfg(feature = "secp256r1")]
 pub mod secp256r1;
+pub mod utilities;
+
+mod bls;
+mod cometbft;
+mod double_sign;
+mod iavl;
 mod tendermint;
 #[cfg(feature = "secp256k1")]
 mod tm_secp256k1;
-pub mod utilities;
 
 pub use fatal_precompile::fatal_precompile;
 
@@ -486,22 +487,12 @@
             #[cfg(feature = "optimism")]
             BEDROCK | REGOLITH | CANYON => Self::BERLIN,
             #[cfg(feature = "optimism")]
-<<<<<<< HEAD
-            ECOTONE | FJORD => Self::CANCUN,
+            ECOTONE | FJORD | GRANITE => Self::CANCUN,
             #[cfg(feature = "opbnb")]
             FERMAT => Self::FERMAT,
             #[cfg(any(feature = "bsc", feature = "opbnb"))]
-            HABER => Self::HABER,
-            #[cfg(feature = "opbnb")]
-            WRIGHT => Self::HABER,
-            #[cfg(feature = "bsc")]
-            HABER_FIX => Self::HABER,
-            #[cfg(feature = "bsc")]
-            BOHR => Self::HABER,
+            HABER | HABER_FIX | WRIGHT | BOHR => Self::HABER,
             LATEST => Self::LATEST,
-=======
-            ECOTONE | FJORD | GRANITE => Self::CANCUN,
->>>>>>> 3085f04a
         }
     }
 }
