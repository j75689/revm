--- conflicted
+++ resolved
@@ -46,77 +46,6 @@
             .journaled_state
             .warm_preloaded_addresses
             .insert(BLOCKHASH_STORAGE_ADDRESS);
-<<<<<<< HEAD
-    }
-
-    // EIP-7702. Load bytecode to authorized accounts.
-    if SPEC::enabled(PRAGUE) {
-        if let Some(authorization_list) = context.evm.inner.env.tx.authorization_list.as_ref() {
-            let mut valid_auths = Vec::with_capacity(authorization_list.len());
-            for authorization in authorization_list.recovered_iter() {
-                // 1. recover authority and authorized addresses.
-                let Some(authority) = authorization.authority() else {
-                    continue;
-                };
-
-                // 2. Verify the chain id is either 0 or the chain's current ID.
-                if authorization.chain_id() != 0
-                    && authorization.chain_id() != context.evm.inner.env.cfg.chain_id
-                {
-                    continue;
-                }
-
-                // warm authority account and check nonce.
-                let (authority_acc, _) = context
-                    .evm
-                    .inner
-                    .journaled_state
-                    .load_account(authority, &mut context.evm.inner.db)?;
-
-                // 3. Verify that the code of authority is empty.
-                // In case of multiple same authorities this step will skip loading of
-                // authorized account.
-                if authority_acc.info.code_hash() != KECCAK_EMPTY {
-                    continue;
-                }
-
-                // 4. If nonce list item is length one, verify the nonce of authority is equal to nonce.
-                if let Some(nonce) = authorization.nonce() {
-                    if nonce != authority_acc.info.nonce {
-                        continue;
-                    }
-                }
-
-                // warm code account and get the code.
-                // 6. Add the authority account to accessed_addresses
-                let (account, _) = context
-                    .evm
-                    .inner
-                    .journaled_state
-                    .load_code(authorization.address, &mut context.evm.inner.db)?;
-                let code = account.info.code.clone();
-                let code_hash = account.info.code_hash;
-
-                // If code is empty no need to set code or add it to valid
-                // authorizations, as it is a noop operation.
-                if code_hash == KECCAK_EMPTY {
-                    continue;
-                }
-
-                // 5. Set the code of authority to code associated with address.
-                context.evm.inner.journaled_state.set_code_with_hash(
-                    authority,
-                    code.unwrap_or_default(),
-                    code_hash,
-                );
-
-                valid_auths.push(authority);
-            }
-
-            context.evm.inner.valid_authorizations = valid_auths;
-        }
-=======
->>>>>>> 3085f04a
     }
 
     // Load access list
