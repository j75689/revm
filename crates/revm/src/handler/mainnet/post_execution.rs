--- conflicted
+++ resolved
@@ -1,12 +1,7 @@
 use crate::{
     interpreter::{Gas, SuccessOrHalt},
     primitives::{
-<<<<<<< HEAD
-        db::Database, Bytecode, EVMError, ExecutionResult, ResultAndState, Spec, SpecId::LONDON,
-        KECCAK_EMPTY, U256,
-=======
         db::Database, EVMError, ExecutionResult, ResultAndState, Spec, SpecId, SpecId::LONDON, U256,
->>>>>>> 3085f04a
     },
     Context, FrameResult,
 };
@@ -111,20 +106,7 @@
     let instruction_result = result.into_interpreter_result();
 
     // reset journal and return present state.
-<<<<<<< HEAD
-    let (mut state, logs) = context.evm.journaled_state.finalize();
-
-    // clear code of authorized accounts.
-    for authorized in core::mem::take(&mut context.evm.inner.valid_authorizations).into_iter() {
-        let account = state
-            .get_mut(&authorized)
-            .expect("Authorized account must exist");
-        account.info.code = Some(Bytecode::default());
-        account.info.code_hash = KECCAK_EMPTY;
-    }
-=======
     let (state, logs) = context.evm.journaled_state.finalize();
->>>>>>> 3085f04a
 
     let result = match instruction_result.result.into() {
         SuccessOrHalt::Success(reason) => ExecutionResult::Success {
