use crate::{
    db::Database,
    interpreter::{
<<<<<<< HEAD
        analysis::to_analysed, gas, return_ok, InstructionResult, InterpreterResult,
        LoadAccountResult, SStoreResult, SelfDestructResult,
=======
        analysis::to_analysed, gas, return_ok, AccountLoad, Eip7702CodeLoad, InstructionResult,
        InterpreterResult, SStoreResult, SelfDestructResult, StateLoad,
>>>>>>> 3085f04a
    },
    journaled_state::JournaledState,
    primitives::{
        AccessListItem, Account, Address, AnalysisKind, Bytecode, Bytes, CfgEnv, EVMError, Env,
        Eof, HashSet, Spec,
        SpecId::{self, *},
        B256, EOF_MAGIC_BYTES, EOF_MAGIC_HASH, U256,
    },
    JournalCheckpoint,
};
use std::{boxed::Box, sync::Arc};

/// EVM contexts contains data that EVM needs for execution.
#[derive(Debug)]
pub struct InnerEvmContext<DB: Database> {
    /// EVM Environment contains all the information about config, block and transaction that
    /// evm needs.
    pub env: Box<Env>,
    /// EVM State with journaling support.
    pub journaled_state: JournaledState,
    /// Database to load data from.
    pub db: DB,
    /// Error that happened during execution.
    pub error: Result<(), EVMError<DB::Error>>,
    /// Used as temporary value holder to store L1 block info.
    #[cfg(feature = "optimism")]
    pub l1_block_info: Option<crate::optimism::L1BlockInfo>,
}

impl<DB: Database + Clone> Clone for InnerEvmContext<DB>
where
    DB::Error: Clone,
{
    fn clone(&self) -> Self {
        Self {
            env: self.env.clone(),
            journaled_state: self.journaled_state.clone(),
            db: self.db.clone(),
            error: self.error.clone(),
            #[cfg(feature = "optimism")]
            l1_block_info: self.l1_block_info.clone(),
        }
    }
}

impl<DB: Database> InnerEvmContext<DB> {
    pub fn new(db: DB) -> Self {
        Self {
            env: Box::default(),
            journaled_state: JournaledState::new(SpecId::LATEST, HashSet::new()),
            db,
            error: Ok(()),
            #[cfg(feature = "optimism")]
            l1_block_info: None,
        }
    }

    /// Creates a new context with the given environment and database.
    #[inline]
    pub fn new_with_env(db: DB, env: Box<Env>) -> Self {
        Self {
            env,
            journaled_state: JournaledState::new(SpecId::LATEST, HashSet::new()),
            db,
            error: Ok(()),
            #[cfg(feature = "optimism")]
            l1_block_info: None,
        }
    }

    /// Sets the database.
    ///
    /// Note that this will ignore the previous `error` if set.
    #[inline]
    pub fn with_db<ODB: Database>(self, db: ODB) -> InnerEvmContext<ODB> {
        InnerEvmContext {
            env: self.env,
            journaled_state: self.journaled_state,
            db,
            error: Ok(()),
            #[cfg(feature = "optimism")]
            l1_block_info: self.l1_block_info,
        }
    }

    /// Returns the configured EVM spec ID.
    #[inline]
    pub const fn spec_id(&self) -> SpecId {
        self.journaled_state.spec
    }

    /// Load access list for berlin hard fork.
    ///
    /// Loading of accounts/storages is needed to make them warm.
    #[inline]
    pub fn load_access_list(&mut self) -> Result<(), EVMError<DB::Error>> {
        for AccessListItem {
            address,
            storage_keys,
        } in self.env.tx.access_list.iter()
        {
            self.journaled_state.initial_account_load(
                *address,
                storage_keys.iter().map(|i| U256::from_be_bytes(i.0)),
                &mut self.db,
            )?;
        }
        Ok(())
    }

    /// Return environment.
    #[inline]
    pub fn env(&mut self) -> &mut Env {
        &mut self.env
    }

    /// Returns reference to [`CfgEnv`].
    pub fn cfg(&self) -> &CfgEnv {
        &self.env.cfg
    }

    /// Returns the error by replacing it with `Ok(())`, if any.
    #[inline]
    pub fn take_error(&mut self) -> Result<(), EVMError<DB::Error>> {
        core::mem::replace(&mut self.error, Ok(()))
    }

    /// Fetch block hash from database.
    #[inline]
    pub fn block_hash(&mut self, number: u64) -> Result<B256, EVMError<DB::Error>> {
        self.db.block_hash(number).map_err(EVMError::Database)
    }

    /// Mark account as touched as only touched accounts will be added to state.
    #[inline]
    pub fn touch(&mut self, address: &Address) {
        self.journaled_state.touch(address);
    }

    /// Loads an account into memory. Returns `true` if it is cold accessed.
    #[inline]
    pub fn load_account(
        &mut self,
        address: Address,
    ) -> Result<StateLoad<&mut Account>, EVMError<DB::Error>> {
        self.journaled_state.load_account(address, &mut self.db)
    }

    /// Load account from database to JournaledState.
    ///
    /// Return boolean pair where first is `is_cold` second bool `exists`.
    #[inline]
    pub fn load_account_delegated(
        &mut self,
        address: Address,
    ) -> Result<AccountLoad, EVMError<DB::Error>> {
        self.journaled_state
            .load_account_delegated(address, &mut self.db)
    }

    /// Return account balance and is_cold flag.
    #[inline]
    pub fn balance(&mut self, address: Address) -> Result<StateLoad<U256>, EVMError<DB::Error>> {
        self.journaled_state
            .load_account(address, &mut self.db)
            .map(|acc| acc.map(|a| a.info.balance))
    }

    /// Return account code bytes and if address is cold loaded.
    ///
    /// In case of EOF account it will return `EOF_MAGIC` (0xEF00) as code.
    #[inline]
    pub fn code(
        &mut self,
        address: Address,
    ) -> Result<Eip7702CodeLoad<Bytes>, EVMError<DB::Error>> {
        let a = self.journaled_state.load_code(address, &mut self.db)?;
        // SAFETY: safe to unwrap as load_code will insert code if it is empty.
        let code = a.info.code.as_ref().unwrap();
        if code.is_eof() {
            return Ok(Eip7702CodeLoad::new_not_delegated(
                EOF_MAGIC_BYTES.clone(),
                a.is_cold,
            ));
        }

        if let Bytecode::Eip7702(code) = code {
            let address = code.address();
            let is_cold = a.is_cold;

            let delegated_account = self.journaled_state.load_code(address, &mut self.db)?;

            // SAFETY: safe to unwrap as load_code will insert code if it is empty.
            let delegated_code = delegated_account.info.code.as_ref().unwrap();

            let bytes = if delegated_code.is_eof() {
                EOF_MAGIC_BYTES.clone()
            } else {
                delegated_code.original_bytes()
            };

            return Ok(Eip7702CodeLoad::new(
                StateLoad::new(bytes, is_cold),
                delegated_account.is_cold,
            ));
        }

        Ok(Eip7702CodeLoad::new_not_delegated(
            code.original_bytes(),
            a.is_cold,
        ))
    }

    /// Get code hash of address.
    ///
    /// In case of EOF account it will return `EOF_MAGIC_HASH`
    /// (the hash of `0xEF00`).
    #[inline]
    pub fn code_hash(
        &mut self,
        address: Address,
    ) -> Result<Eip7702CodeLoad<B256>, EVMError<DB::Error>> {
        let acc = self.journaled_state.load_code(address, &mut self.db)?;
        if acc.is_empty() {
            return Ok(Eip7702CodeLoad::new_not_delegated(B256::ZERO, acc.is_cold));
        }
        // SAFETY: safe to unwrap as load_code will insert code if it is empty.
        let code = acc.info.code.as_ref().unwrap();

        // If bytecode is EIP-7702 then we need to load the delegated account.
        if let Bytecode::Eip7702(code) = code {
            let address = code.address();
            let is_cold = acc.is_cold;

            let delegated_account = self.journaled_state.load_code(address, &mut self.db)?;

            let hash = if delegated_account.is_empty() {
                B256::ZERO
            } else if delegated_account.info.code.as_ref().unwrap().is_eof() {
                EOF_MAGIC_HASH
            } else {
                delegated_account.info.code_hash
            };

            return Ok(Eip7702CodeLoad::new(
                StateLoad::new(hash, is_cold),
                delegated_account.is_cold,
            ));
        }

        let hash = if code.is_eof() {
            EOF_MAGIC_HASH
        } else {
            acc.info.code_hash
        };

        Ok(Eip7702CodeLoad::new_not_delegated(hash, acc.is_cold))
    }

    /// Load storage slot, if storage is not present inside the account then it will be loaded from database.
    #[inline]
    pub fn sload(
        &mut self,
        address: Address,
        index: U256,
    ) -> Result<StateLoad<U256>, EVMError<DB::Error>> {
        // account is always warm. reference on that statement https://eips.ethereum.org/EIPS/eip-2929 see `Note 2:`
        self.journaled_state.sload(address, index, &mut self.db)
    }

    /// Storage change of storage slot, before storing `sload` will be called for that slot.
    #[inline]
    pub fn sstore(
        &mut self,
        address: Address,
        index: U256,
        value: U256,
    ) -> Result<StateLoad<SStoreResult>, EVMError<DB::Error>> {
        self.journaled_state
            .sstore(address, index, value, &mut self.db)
    }

    /// Returns transient storage value.
    #[inline]
    pub fn tload(&mut self, address: Address, index: U256) -> U256 {
        self.journaled_state.tload(address, index)
    }

    /// Stores transient storage value.
    #[inline]
    pub fn tstore(&mut self, address: Address, index: U256, value: U256) {
        self.journaled_state.tstore(address, index, value)
    }

    /// Selfdestructs the account.
    #[inline]
    pub fn selfdestruct(
        &mut self,
        address: Address,
        target: Address,
    ) -> Result<StateLoad<SelfDestructResult>, EVMError<DB::Error>> {
        self.journaled_state
            .selfdestruct(address, target, &mut self.db)
    }

    /// If error is present revert changes, otherwise save EOF bytecode.
    pub fn eofcreate_return<SPEC: Spec>(
        &mut self,
        interpreter_result: &mut InterpreterResult,
        address: Address,
        journal_checkpoint: JournalCheckpoint,
    ) {
        // Note we still execute RETURN opcode and return the bytes.
        // In EOF those opcodes should abort execution.
        //
        // In RETURN gas is still protecting us from ddos and in oog,
        // behaviour will be same as if it failed on return.
        //
        // Bytes of RETURN will drained in `insert_eofcreate_outcome`.
        if interpreter_result.result != InstructionResult::ReturnContract {
            self.journaled_state.checkpoint_revert(journal_checkpoint);
            return;
        }

        if interpreter_result.output.len() > self.cfg().max_code_size() {
            self.journaled_state.checkpoint_revert(journal_checkpoint);
            interpreter_result.result = InstructionResult::CreateContractSizeLimit;
            return;
        }

        // deduct gas for code deployment.
        let gas_for_code = interpreter_result.output.len() as u64 * gas::CODEDEPOSIT;
        if !interpreter_result.gas.record_cost(gas_for_code) {
            self.journaled_state.checkpoint_revert(journal_checkpoint);
            interpreter_result.result = InstructionResult::OutOfGas;
            return;
        }

        // commit changes reduces depth by -1.
        self.journaled_state.checkpoint_commit();

        // decode bytecode has a performance hit, but it has reasonable restrains.
        let bytecode =
            Eof::decode(interpreter_result.output.clone()).expect("Eof is already verified");

        // eof bytecode is going to be hashed.
        self.journaled_state
            .set_code(address, Bytecode::Eof(Arc::new(bytecode)));
    }

    /// Handles call return.
    #[inline]
    pub fn call_return(
        &mut self,
        interpreter_result: &InterpreterResult,
        journal_checkpoint: JournalCheckpoint,
    ) {
        // revert changes or not.
        if matches!(interpreter_result.result, return_ok!()) {
            self.journaled_state.checkpoint_commit();
        } else {
            self.journaled_state.checkpoint_revert(journal_checkpoint);
        }
    }

    /// Handles create return.
    #[inline]
    pub fn create_return<SPEC: Spec>(
        &mut self,
        interpreter_result: &mut InterpreterResult,
        address: Address,
        journal_checkpoint: JournalCheckpoint,
    ) {
        // if return is not ok revert and return.
        if !matches!(interpreter_result.result, return_ok!()) {
            self.journaled_state.checkpoint_revert(journal_checkpoint);
            return;
        }
        // Host error if present on execution
        // if ok, check contract creation limit and calculate gas deduction on output len.
        //
        // EIP-3541: Reject new contract code starting with the 0xEF byte
        if SPEC::enabled(LONDON) && interpreter_result.output.first() == Some(&0xEF) {
            self.journaled_state.checkpoint_revert(journal_checkpoint);
            interpreter_result.result = InstructionResult::CreateContractStartingWithEF;
            return;
        }

        // EIP-170: Contract code size limit
        // By default limit is 0x6000 (~25kb)
        if SPEC::enabled(SPURIOUS_DRAGON)
            && interpreter_result.output.len() > self.cfg().max_code_size()
        {
            self.journaled_state.checkpoint_revert(journal_checkpoint);
            interpreter_result.result = InstructionResult::CreateContractSizeLimit;
            return;
        }
        let gas_for_code = interpreter_result.output.len() as u64 * gas::CODEDEPOSIT;
        if !interpreter_result.gas.record_cost(gas_for_code) {
            // record code deposit gas cost and check if we are out of gas.
            // EIP-2 point 3: If contract creation does not have enough gas to pay for the
            // final gas fee for adding the contract code to the state, the contract
            //  creation fails (i.e. goes out-of-gas) rather than leaving an empty contract.
            if SPEC::enabled(HOMESTEAD) {
                self.journaled_state.checkpoint_revert(journal_checkpoint);
                interpreter_result.result = InstructionResult::OutOfGas;
                return;
            } else {
                interpreter_result.output = Bytes::new();
            }
        }
        // if we have enough gas we can commit changes.
        self.journaled_state.checkpoint_commit();

        // Do analysis of bytecode straight away.
        let bytecode = match self.env.cfg.perf_analyse_created_bytecodes {
            AnalysisKind::Raw => Bytecode::new_legacy(interpreter_result.output.clone()),
            AnalysisKind::Analyse => {
                to_analysed(Bytecode::new_legacy(interpreter_result.output.clone()))
            }
        };

        // set code
        self.journaled_state.set_code(address, bytecode);

        interpreter_result.result = InstructionResult::Return;
    }
}<|MERGE_RESOLUTION|>--- conflicted
+++ resolved
@@ -1,13 +1,8 @@
 use crate::{
     db::Database,
     interpreter::{
-<<<<<<< HEAD
-        analysis::to_analysed, gas, return_ok, InstructionResult, InterpreterResult,
-        LoadAccountResult, SStoreResult, SelfDestructResult,
-=======
         analysis::to_analysed, gas, return_ok, AccountLoad, Eip7702CodeLoad, InstructionResult,
         InterpreterResult, SStoreResult, SelfDestructResult, StateLoad,
->>>>>>> 3085f04a
     },
     journaled_state::JournaledState,
     primitives::{
