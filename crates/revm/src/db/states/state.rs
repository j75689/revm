--- conflicted
+++ resolved
@@ -204,15 +204,8 @@
     /// Takes the [`BundleState`] changeset from the [`State`], replacing it
     /// with an empty one.
     ///
-<<<<<<< HEAD
-    /// NOTE: If either:
-    /// * The [State] has not been built with [StateBuilder::with_bundle_update], or
-    /// * The [State] has a [TransitionState] set to `None` when
-    ///   [State::merge_transitions] is called,
-=======
     /// This will not apply any pending [`TransitionState`]. It is recommended
     /// to call [`State::merge_transitions`] before taking the bundle.
->>>>>>> 3085f04a
     ///
     /// If the `State` has been built with the
     /// [`StateBuilder::with_bundle_prestate`] option, the pre-state will be
