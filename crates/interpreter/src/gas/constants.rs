pub const ZERO: u64 = 0;
pub const BASE: u64 = 2;

pub const VERYLOW: u64 = 3;
pub const DATA_LOADN_GAS: u64 = 3;

pub const CONDITION_JUMP_GAS: u64 = 4;
pub const RETF_GAS: u64 = 3;
pub const DATA_LOAD_GAS: u64 = 4;

pub const LOW: u64 = 5;
pub const MID: u64 = 8;
pub const HIGH: u64 = 10;
pub const JUMPDEST: u64 = 1;
pub const SELFDESTRUCT: i64 = 24000;
pub const CREATE: u64 = 32000;
pub const CALLVALUE: u64 = 9000;
pub const NEWACCOUNT: u64 = 25000;
pub const EXP: u64 = 10;
pub const MEMORY: u64 = 3;
pub const LOG: u64 = 375;
pub const LOGDATA: u64 = 8;
pub const LOGTOPIC: u64 = 375;
pub const KECCAK256: u64 = 30;
pub const KECCAK256WORD: u64 = 6;
pub const COPY: u64 = 3;
pub const BLOCKHASH: u64 = 20;
pub const CODEDEPOSIT: u64 = 200;

/// EIP-1884: Repricing for trie-size-dependent opcodes
pub const INSTANBUL_SLOAD_GAS: u64 = 800;
pub const SSTORE_SET: u64 = 20000;
pub const SSTORE_RESET: u64 = 5000;
pub const REFUND_SSTORE_CLEARS: i64 = 15000;

pub const TRANSACTION_ZERO_DATA: u64 = 4;
pub const TRANSACTION_NON_ZERO_DATA_INIT: u64 = 16;
pub const TRANSACTION_NON_ZERO_DATA_FRONTIER: u64 = 68;

pub const EOF_CREATE_GAS: u64 = 32000;

// berlin eip2929 constants
pub const ACCESS_LIST_ADDRESS: u64 = 2400;
pub const ACCESS_LIST_STORAGE_KEY: u64 = 1900;
pub const COLD_SLOAD_COST: u64 = 2100;
pub const COLD_ACCOUNT_ACCESS_COST: u64 = 2600;
pub const WARM_STORAGE_READ_COST: u64 = 100;
pub const WARM_SSTORE_RESET: u64 = SSTORE_RESET - COLD_SLOAD_COST;

<<<<<<< HEAD
/// EIP-7702
pub const PER_AUTH_BASE_COST: u64 = 2500;

=======
>>>>>>> 3085f04a
/// EIP-3860 : Limit and meter initcode
pub const INITCODE_WORD_COST: u64 = 2;

pub const CALL_STIPEND: u64 = 2300;
pub const MIN_CALLEE_GAS: u64 = CALL_STIPEND;<|MERGE_RESOLUTION|>--- conflicted
+++ resolved
@@ -47,12 +47,6 @@
 pub const WARM_STORAGE_READ_COST: u64 = 100;
 pub const WARM_SSTORE_RESET: u64 = SSTORE_RESET - COLD_SLOAD_COST;
 
-<<<<<<< HEAD
-/// EIP-7702
-pub const PER_AUTH_BASE_COST: u64 = 2500;
-
-=======
->>>>>>> 3085f04a
 /// EIP-3860 : Limit and meter initcode
 pub const INITCODE_WORD_COST: u64 = 2;
 
