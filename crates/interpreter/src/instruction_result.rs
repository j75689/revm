use crate::primitives::{HaltReason, OutOfGasError, SuccessReason};

#[repr(u8)]
#[derive(Clone, Copy, Debug, Default, PartialEq, Eq, Hash)]
#[cfg_attr(feature = "serde", derive(serde::Serialize, serde::Deserialize))]
pub enum InstructionResult {
    // Success Codes
    #[default]
    /// Execution should continue to the next one.
    Continue = 0x00,
    /// Encountered a `STOP` opcode
    Stop,
    /// Return from the current call.
    Return,
    /// Self-destruct the current contract.
    SelfDestruct,
    /// Return a contract (used in contract creation).
    ReturnContract,

    // Revert Codes
    /// Revert the transaction.
    Revert = 0x10,
    /// Exceeded maximum call depth.
    CallTooDeep,
    /// Insufficient funds for transfer.
    OutOfFunds,
    /// Revert if `CREATE`/`CREATE2` starts with `0xEF00`.
    CreateInitCodeStartingEF00,
    /// Invalid EVM Object Format (EOF) init code.
    InvalidEOFInitCode,
    /// `ExtDelegateCall` calling a non EOF contract.
    InvalidExtDelegateCallTarget,

    // Action Codes
    /// Indicates a call or contract creation.
    CallOrCreate = 0x20,

    // Error Codes
    /// Out of gas error.
    OutOfGas = 0x50,
    /// Out of gas error encountered during memory expansion.
    MemoryOOG,
    /// The memory limit of the EVM has been exceeded.
    MemoryLimitOOG,
    /// Out of gas error encountered during the execution of a precompiled contract.
    PrecompileOOG,
    /// Out of gas error encountered while calling an invalid operand.
    InvalidOperandOOG,
    /// Unknown or invalid opcode.
    OpcodeNotFound,
<<<<<<< HEAD
    /// Transferring value with CALL/CALLCODE is not possible in static mode.
    CallNotAllowedInsideStatic,
    /// State change attempted in static mode.
=======
    /// Invalid `CALL` with value transfer in static context.
    CallNotAllowedInsideStatic,
    /// Invalid state modification in static call.
>>>>>>> 3085f04a
    StateChangeDuringStaticCall,
    /// An undefined bytecode value encountered during execution.
    InvalidFEOpcode,
    /// Invalid jump destination. Dynamic jumps points to invalid not jumpdest opcode.
    InvalidJump,
    /// The feature or opcode is not activated in this version of the EVM.
    NotActivated,
    /// Attempting to pop a value from an empty stack.
    StackUnderflow,
    /// Attempting to push a value onto a full stack.
    StackOverflow,
    /// Invalid memory or storage offset.
    OutOfOffset,
    /// Address collision during contract creation.
    CreateCollision,
    /// Payment amount overflow.
    OverflowPayment,
    /// Error in precompiled contract execution.
    PrecompileError,
    /// Nonce overflow.
    NonceOverflow,
    /// Exceeded contract size limit during creation.
    CreateContractSizeLimit,
    /// Created contract starts with invalid bytes (`0xEF`).
    CreateContractStartingWithEF,
    /// Exceeded init code size limit (EIP-3860:  Limit and meter initcode).
    CreateInitCodeSizeLimit,
    /// Fatal external error. Returned by database.
    FatalExternalError,
    /// `RETURNCONTRACT` called outside init EOF code.
    ReturnContractInNotInitEOF,
    /// Legacy contract is calling opcode that is enabled only in EOF.
    EOFOpcodeDisabledInLegacy,
    /// Stack overflow in EOF subroutine function calls.
    EOFFunctionStackOverflow,
    /// Aux data overflow, new aux data is larger than `u16` max size.
    EofAuxDataOverflow,
    /// Aux data is smaller then already present data size.
    EofAuxDataTooSmall,
    /// `EXT*CALL` target address needs to be padded with 0s.
    InvalidEXTCALLTarget,
}

impl From<SuccessReason> for InstructionResult {
    fn from(value: SuccessReason) -> Self {
        match value {
            SuccessReason::Return => InstructionResult::Return,
            SuccessReason::Stop => InstructionResult::Stop,
            SuccessReason::SelfDestruct => InstructionResult::SelfDestruct,
            SuccessReason::EofReturnContract => InstructionResult::ReturnContract,
        }
    }
}

impl From<HaltReason> for InstructionResult {
    fn from(value: HaltReason) -> Self {
        match value {
            HaltReason::OutOfGas(error) => match error {
                OutOfGasError::Basic => Self::OutOfGas,
                OutOfGasError::InvalidOperand => Self::InvalidOperandOOG,
                OutOfGasError::Memory => Self::MemoryOOG,
                OutOfGasError::MemoryLimit => Self::MemoryLimitOOG,
                OutOfGasError::Precompile => Self::PrecompileOOG,
            },
            HaltReason::OpcodeNotFound => Self::OpcodeNotFound,
            HaltReason::InvalidFEOpcode => Self::InvalidFEOpcode,
            HaltReason::InvalidJump => Self::InvalidJump,
            HaltReason::NotActivated => Self::NotActivated,
            HaltReason::StackOverflow => Self::StackOverflow,
            HaltReason::StackUnderflow => Self::StackUnderflow,
            HaltReason::OutOfOffset => Self::OutOfOffset,
            HaltReason::CreateCollision => Self::CreateCollision,
            HaltReason::PrecompileError => Self::PrecompileError,
            HaltReason::NonceOverflow => Self::NonceOverflow,
            HaltReason::CreateContractSizeLimit => Self::CreateContractSizeLimit,
            HaltReason::CreateContractStartingWithEF => Self::CreateContractStartingWithEF,
            HaltReason::CreateInitCodeSizeLimit => Self::CreateInitCodeSizeLimit,
            HaltReason::OverflowPayment => Self::OverflowPayment,
            HaltReason::StateChangeDuringStaticCall => Self::StateChangeDuringStaticCall,
            HaltReason::CallNotAllowedInsideStatic => Self::CallNotAllowedInsideStatic,
            HaltReason::OutOfFunds => Self::OutOfFunds,
            HaltReason::CallTooDeep => Self::CallTooDeep,
            HaltReason::EofAuxDataOverflow => Self::EofAuxDataOverflow,
            HaltReason::EofAuxDataTooSmall => Self::EofAuxDataTooSmall,
            HaltReason::EOFFunctionStackOverflow => Self::EOFFunctionStackOverflow,
            HaltReason::InvalidEXTCALLTarget => Self::InvalidEXTCALLTarget,
            #[cfg(feature = "optimism")]
            HaltReason::FailedDeposit => Self::FatalExternalError,
        }
    }
}

#[macro_export]
macro_rules! return_ok {
    () => {
        InstructionResult::Continue
            | InstructionResult::Stop
            | InstructionResult::Return
            | InstructionResult::SelfDestruct
            | InstructionResult::ReturnContract
    };
}

#[macro_export]
macro_rules! return_revert {
    () => {
        InstructionResult::Revert
            | InstructionResult::CallTooDeep
            | InstructionResult::OutOfFunds
            | InstructionResult::InvalidEOFInitCode
            | InstructionResult::CreateInitCodeStartingEF00
            | InstructionResult::InvalidExtDelegateCallTarget
    };
}

#[macro_export]
macro_rules! return_error {
    () => {
        InstructionResult::OutOfGas
            | InstructionResult::MemoryOOG
            | InstructionResult::MemoryLimitOOG
            | InstructionResult::PrecompileOOG
            | InstructionResult::InvalidOperandOOG
            | InstructionResult::OpcodeNotFound
            | InstructionResult::CallNotAllowedInsideStatic
            | InstructionResult::StateChangeDuringStaticCall
            | InstructionResult::InvalidFEOpcode
            | InstructionResult::InvalidJump
            | InstructionResult::NotActivated
            | InstructionResult::StackUnderflow
            | InstructionResult::StackOverflow
            | InstructionResult::OutOfOffset
            | InstructionResult::CreateCollision
            | InstructionResult::OverflowPayment
            | InstructionResult::PrecompileError
            | InstructionResult::NonceOverflow
            | InstructionResult::CreateContractSizeLimit
            | InstructionResult::CreateContractStartingWithEF
            | InstructionResult::CreateInitCodeSizeLimit
            | InstructionResult::FatalExternalError
            | InstructionResult::ReturnContractInNotInitEOF
            | InstructionResult::EOFOpcodeDisabledInLegacy
            | InstructionResult::EOFFunctionStackOverflow
            | InstructionResult::EofAuxDataTooSmall
            | InstructionResult::EofAuxDataOverflow
            | InstructionResult::InvalidEXTCALLTarget
    };
}

impl InstructionResult {
    /// Returns whether the result is a success.
    #[inline]
    pub const fn is_ok(self) -> bool {
        matches!(self, crate::return_ok!())
    }

    /// Returns whether the result is a revert.
    #[inline]
    pub const fn is_revert(self) -> bool {
        matches!(self, crate::return_revert!())
    }

    /// Returns whether the result is an error.
    #[inline]
    pub const fn is_error(self) -> bool {
        matches!(self, return_error!())
    }
}

/// Internal result that are not ex
#[derive(Debug, Copy, Clone, PartialEq, Eq, Hash)]
pub enum InternalResult {
    /// Internal instruction that signals Interpreter should continue running.
    InternalContinue,
    /// Internal instruction that signals call or create.
    InternalCallOrCreate,
    /// Internal CREATE/CREATE starts with 0xEF00
    CreateInitCodeStartingEF00,
    /// Internal to ExtDelegateCall
    InvalidExtDelegateCallTarget,
}

#[derive(Debug, Copy, Clone, PartialEq, Eq, Hash)]
pub enum SuccessOrHalt {
    Success(SuccessReason),
    Revert,
    Halt(HaltReason),
    FatalExternalError,
    Internal(InternalResult),
}

impl SuccessOrHalt {
    /// Returns true if the transaction returned successfully without halts.
    #[inline]
    pub fn is_success(self) -> bool {
        matches!(self, SuccessOrHalt::Success(_))
    }

    /// Returns the [SuccessReason] value if this a successful result
    #[inline]
    pub fn to_success(self) -> Option<SuccessReason> {
        match self {
            SuccessOrHalt::Success(reason) => Some(reason),
            _ => None,
        }
    }

    /// Returns true if the transaction reverted.
    #[inline]
    pub fn is_revert(self) -> bool {
        matches!(self, SuccessOrHalt::Revert)
    }

    /// Returns true if the EVM has experienced an exceptional halt
    #[inline]
    pub fn is_halt(self) -> bool {
        matches!(self, SuccessOrHalt::Halt(_))
    }

    /// Returns the [HaltReason] value the EVM has experienced an exceptional halt
    #[inline]
    pub fn to_halt(self) -> Option<HaltReason> {
        match self {
            SuccessOrHalt::Halt(reason) => Some(reason),
            _ => None,
        }
    }
}

impl From<InstructionResult> for SuccessOrHalt {
    fn from(result: InstructionResult) -> Self {
        match result {
            InstructionResult::Continue => Self::Internal(InternalResult::InternalContinue), // used only in interpreter loop
            InstructionResult::Stop => Self::Success(SuccessReason::Stop),
            InstructionResult::Return => Self::Success(SuccessReason::Return),
            InstructionResult::SelfDestruct => Self::Success(SuccessReason::SelfDestruct),
            InstructionResult::Revert => Self::Revert,
            InstructionResult::CreateInitCodeStartingEF00 => Self::Revert,
            InstructionResult::CallOrCreate => Self::Internal(InternalResult::InternalCallOrCreate), // used only in interpreter loop
            InstructionResult::CallTooDeep => Self::Halt(HaltReason::CallTooDeep), // not gonna happen for first call
            InstructionResult::OutOfFunds => Self::Halt(HaltReason::OutOfFunds), // Check for first call is done separately.
            InstructionResult::OutOfGas => Self::Halt(HaltReason::OutOfGas(OutOfGasError::Basic)),
            InstructionResult::MemoryLimitOOG => {
                Self::Halt(HaltReason::OutOfGas(OutOfGasError::MemoryLimit))
            }
            InstructionResult::MemoryOOG => Self::Halt(HaltReason::OutOfGas(OutOfGasError::Memory)),
            InstructionResult::PrecompileOOG => {
                Self::Halt(HaltReason::OutOfGas(OutOfGasError::Precompile))
            }
            InstructionResult::InvalidOperandOOG => {
                Self::Halt(HaltReason::OutOfGas(OutOfGasError::InvalidOperand))
            }
            InstructionResult::OpcodeNotFound | InstructionResult::ReturnContractInNotInitEOF => {
                Self::Halt(HaltReason::OpcodeNotFound)
            }
            InstructionResult::CallNotAllowedInsideStatic => {
                Self::Halt(HaltReason::CallNotAllowedInsideStatic)
            } // first call is not static call
            InstructionResult::StateChangeDuringStaticCall => {
                Self::Halt(HaltReason::StateChangeDuringStaticCall)
            }
            InstructionResult::InvalidFEOpcode => Self::Halt(HaltReason::InvalidFEOpcode),
            InstructionResult::InvalidJump => Self::Halt(HaltReason::InvalidJump),
            InstructionResult::NotActivated => Self::Halt(HaltReason::NotActivated),
            InstructionResult::StackUnderflow => Self::Halt(HaltReason::StackUnderflow),
            InstructionResult::StackOverflow => Self::Halt(HaltReason::StackOverflow),
            InstructionResult::OutOfOffset => Self::Halt(HaltReason::OutOfOffset),
            InstructionResult::CreateCollision => Self::Halt(HaltReason::CreateCollision),
            InstructionResult::OverflowPayment => Self::Halt(HaltReason::OverflowPayment), // Check for first call is done separately.
            InstructionResult::PrecompileError => Self::Halt(HaltReason::PrecompileError),
            InstructionResult::NonceOverflow => Self::Halt(HaltReason::NonceOverflow),
            InstructionResult::CreateContractSizeLimit
            | InstructionResult::CreateContractStartingWithEF => {
                Self::Halt(HaltReason::CreateContractSizeLimit)
            }
            InstructionResult::CreateInitCodeSizeLimit => {
                Self::Halt(HaltReason::CreateInitCodeSizeLimit)
            }
            // TODO (EOF) add proper Revert subtype.
            InstructionResult::InvalidEOFInitCode => Self::Revert,
            InstructionResult::FatalExternalError => Self::FatalExternalError,
            InstructionResult::EOFOpcodeDisabledInLegacy => Self::Halt(HaltReason::OpcodeNotFound),
            InstructionResult::EOFFunctionStackOverflow => {
                Self::Halt(HaltReason::EOFFunctionStackOverflow)
            }
            InstructionResult::ReturnContract => Self::Success(SuccessReason::EofReturnContract),
            InstructionResult::EofAuxDataOverflow => Self::Halt(HaltReason::EofAuxDataOverflow),
            InstructionResult::EofAuxDataTooSmall => Self::Halt(HaltReason::EofAuxDataTooSmall),
            InstructionResult::InvalidEXTCALLTarget => Self::Halt(HaltReason::InvalidEXTCALLTarget),
            InstructionResult::InvalidExtDelegateCallTarget => {
                Self::Internal(InternalResult::InvalidExtDelegateCallTarget)
            }
        }
    }
}

#[cfg(test)]
mod tests {
    use crate::InstructionResult;

    #[test]
    fn all_results_are_covered() {
        match InstructionResult::Continue {
            return_error!() => {}
            return_revert!() => {}
            return_ok!() => {}
            InstructionResult::CallOrCreate => {}
        }
    }

    #[test]
    fn test_results() {
        let ok_results = vec![
            InstructionResult::Continue,
            InstructionResult::Stop,
            InstructionResult::Return,
            InstructionResult::SelfDestruct,
        ];

        for result in ok_results {
            assert!(result.is_ok());
            assert!(!result.is_revert());
            assert!(!result.is_error());
        }

        let revert_results = vec![
            InstructionResult::Revert,
            InstructionResult::CallTooDeep,
            InstructionResult::OutOfFunds,
        ];

        for result in revert_results {
            assert!(!result.is_ok());
            assert!(result.is_revert());
            assert!(!result.is_error());
        }

        let error_results = vec![
            InstructionResult::OutOfGas,
            InstructionResult::MemoryOOG,
            InstructionResult::MemoryLimitOOG,
            InstructionResult::PrecompileOOG,
            InstructionResult::InvalidOperandOOG,
            InstructionResult::OpcodeNotFound,
            InstructionResult::CallNotAllowedInsideStatic,
            InstructionResult::StateChangeDuringStaticCall,
            InstructionResult::InvalidFEOpcode,
            InstructionResult::InvalidJump,
            InstructionResult::NotActivated,
            InstructionResult::StackUnderflow,
            InstructionResult::StackOverflow,
            InstructionResult::OutOfOffset,
            InstructionResult::CreateCollision,
            InstructionResult::OverflowPayment,
            InstructionResult::PrecompileError,
            InstructionResult::NonceOverflow,
            InstructionResult::CreateContractSizeLimit,
            InstructionResult::CreateContractStartingWithEF,
            InstructionResult::CreateInitCodeSizeLimit,
            InstructionResult::FatalExternalError,
        ];

        for result in error_results {
            assert!(!result.is_ok());
            assert!(!result.is_revert());
            assert!(result.is_error());
        }
    }
}<|MERGE_RESOLUTION|>--- conflicted
+++ resolved
@@ -48,15 +48,9 @@
     InvalidOperandOOG,
     /// Unknown or invalid opcode.
     OpcodeNotFound,
-<<<<<<< HEAD
-    /// Transferring value with CALL/CALLCODE is not possible in static mode.
-    CallNotAllowedInsideStatic,
-    /// State change attempted in static mode.
-=======
     /// Invalid `CALL` with value transfer in static context.
     CallNotAllowedInsideStatic,
     /// Invalid state modification in static call.
->>>>>>> 3085f04a
     StateChangeDuringStaticCall,
     /// An undefined bytecode value encountered during execution.
     InvalidFEOpcode,
