--- conflicted
+++ resolved
@@ -6,11 +6,7 @@
 license = "MIT"
 name = "revm-interpreter"
 repository = "https://github.com/bluealloy/revm"
-<<<<<<< HEAD
-version = "8.1.0"
-=======
 version = "10.0.0"
->>>>>>> 3085f04a
 readme = "../../README.md"
 
 [package.metadata.docs.rs]
@@ -26,11 +22,7 @@
 all = "warn"
 
 [dependencies]
-<<<<<<< HEAD
-revm-primitives = { path = "../primitives", version = "7.1.0", default-features = false }
-=======
 revm-primitives = { path = "../primitives", version = "9.0.0", default-features = false }
->>>>>>> 3085f04a
 
 paste = { version = "1.0", optional = true }
 phf = { version = "0.11", default-features = false, optional = true, features = [
@@ -59,6 +51,7 @@
 parse = ["dep:paste", "dep:phf"]
 
 bsc = ["revm-primitives/bsc"]
+
 optimism = ["revm-primitives/optimism"]
 # Optimism default handler enabled Optimism handler register by default in EvmBuilder.
 optimism-default-handler = [
@@ -85,7 +78,9 @@
 optional_gas_refund = ["revm-primitives/optional_gas_refund"]
 optional_no_base_fee = ["revm-primitives/optional_no_base_fee"]
 optional_beneficiary_reward = ["revm-primitives/optional_beneficiary_reward"]
-<<<<<<< HEAD
+
+kzg-rs = ["revm-primitives/kzg-rs"]
+
 opbnb = ["revm-primitives/opbnb"]
 opbnb-default-handler = [
     "opbnb",
@@ -93,8 +88,4 @@
 ]
 negate-opbnb-default-handler = [
     "revm-primitives/negate-opbnb-default-handler",
-]
-=======
->>>>>>> 3085f04a
-
-kzg-rs = ["revm-primitives/kzg-rs"]+]