--- conflicted
+++ resolved
@@ -6,11 +6,7 @@
 license = "MIT"
 name = "revm-primitives"
 repository = "https://github.com/bluealloy/revm"
-<<<<<<< HEAD
-version = "7.1.0"
-=======
 version = "9.0.0"
->>>>>>> 3085f04a
 readme = "../../README.md"
 
 [package.metadata.docs.rs]
@@ -26,13 +22,8 @@
 all = "warn"
 
 [dependencies]
-<<<<<<< HEAD
-alloy-eips = { version = "0.2", default-features = false, features = ["k256"] }
-alloy-primitives = { version = "0.7.7", default-features = false, features = [
-=======
 alloy-eips = { version = "0.3", default-features = false, features = ["k256"] }
 alloy-primitives = { version = "0.8.0", default-features = false, features = [
->>>>>>> 3085f04a
     "rlp",
 ] }
 hashbrown = "0.14"
@@ -47,11 +38,6 @@
 
 # Optionally use `kzg-rs` for a pure Rust implementation of KZG.
 kzg-rs = { version = "0.2.2", default-features = false, optional = true }
-
-# Optionally use `kzg-rs` for a pure Rust implementation of KZG.
-kzg-rs = { version = "0.1", default-features = false, features = [
-    'cache',
-], optional = true }
 
 # utility
 enumn = "0.1"
@@ -87,7 +73,6 @@
     "bitvec/serde",
     "bitflags/serde",
     "c-kzg?/serde",
-    "kzg-rs?/serde",
 ]
 arbitrary = [
     "std",
@@ -99,6 +84,7 @@
 portable = ["c-kzg?/portable"]
 
 bsc = []
+
 optimism = []
 # Optimism default handler enabled Optimism handler register by default in EvmBuilder.
 optimism-default-handler = ["optimism"]
@@ -123,18 +109,11 @@
 rand = ["alloy-primitives/rand"]
 
 # See comments in `revm-precompile`
-<<<<<<< HEAD
-c-kzg = ["dep:c-kzg", "dep:once_cell", "dep:derive_more"]
-
-opbnb = []
-opbnb-default-handler = ["opbnb"]
-negate-opbnb-default-handler = []
-
-# `kzg-rs` is not audited but useful for `no_std` environment, use it with causing and default to `c-kzg` if possible.
-kzg-rs = ["dep:kzg-rs", "dep:once_cell", "dep:derive_more"]
-=======
 c-kzg = ["dep:c-kzg"]
 # `kzg-rs` is not audited but useful for `no_std` environment.
 #   use it with causing and default to `c-kzg` if possible!
 kzg-rs = ["dep:kzg-rs"]
->>>>>>> 3085f04a
+
+opbnb = []
+opbnb-default-handler = ["opbnb"]
+negate-opbnb-default-handler = []