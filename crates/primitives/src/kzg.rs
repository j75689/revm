cfg_if::cfg_if! {
    if #[cfg(feature = "c-kzg")] {
        pub use c_kzg::KzgSettings;
        /// KZG Settings that allow us to specify a custom trusted setup.
        /// or use hardcoded default settings.
        #[derive(Debug, Clone, Default, PartialEq, Eq )]
        pub enum EnvKzgSettings {
            /// Default mainnet trusted setup
            #[default]
            Default,
            /// Custom trusted setup.
            Custom(std::sync::Arc<c_kzg::KzgSettings>),
        }

<<<<<<< HEAD
cfg_if::cfg_if! {
    if #[cfg(feature = "c-kzg")] {
        pub use c_kzg::KzgSettings;
    } else if #[cfg(feature = "kzg-rs")] {
        pub use kzg_rs::KzgSettings;
    }
}

pub use env_settings::EnvKzgSettings;
pub use trusted_setup_points::{
    parse_kzg_trusted_setup, G1Points, G2Points, KzgErrors, BYTES_PER_G1_POINT, BYTES_PER_G2_POINT,
    G1_POINTS, G2_POINTS, NUM_G1_POINTS, NUM_G2_POINTS,
};
=======
        impl EnvKzgSettings {
            /// Return set KZG settings.
            ///
            /// In will initialize the default settings if it is not already loaded.
            pub fn get(&self) -> &c_kzg::KzgSettings {
                match self {
                    Self::Default => {
                        c_kzg::ethereum_kzg_settings()
                    }
                    Self::Custom(settings) => settings,
                }
            }
        }
    } else if #[cfg(feature = "kzg-rs")] {
        pub use kzg_rs::{KzgSettings,EnvKzgSettings};
    }
}
>>>>>>> 3085f04a
<|MERGE_RESOLUTION|>--- conflicted
+++ resolved
@@ -12,21 +12,6 @@
             Custom(std::sync::Arc<c_kzg::KzgSettings>),
         }
 
-<<<<<<< HEAD
-cfg_if::cfg_if! {
-    if #[cfg(feature = "c-kzg")] {
-        pub use c_kzg::KzgSettings;
-    } else if #[cfg(feature = "kzg-rs")] {
-        pub use kzg_rs::KzgSettings;
-    }
-}
-
-pub use env_settings::EnvKzgSettings;
-pub use trusted_setup_points::{
-    parse_kzg_trusted_setup, G1Points, G2Points, KzgErrors, BYTES_PER_G1_POINT, BYTES_PER_G2_POINT,
-    G1_POINTS, G2_POINTS, NUM_G1_POINTS, NUM_G2_POINTS,
-};
-=======
         impl EnvKzgSettings {
             /// Return set KZG settings.
             ///
@@ -43,5 +28,4 @@
     } else if #[cfg(feature = "kzg-rs")] {
         pub use kzg_rs::{KzgSettings,EnvKzgSettings};
     }
-}
->>>>>>> 3085f04a
+}