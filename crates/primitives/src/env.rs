--- conflicted
+++ resolved
@@ -665,7 +665,6 @@
     pub enveloped_tx: Option<Bytes>,
 }
 
-<<<<<<< HEAD
 /// Additional [TxEnv] fields for bsc.
 #[cfg(feature = "bsc")]
 #[derive(Clone, Debug, Default, PartialEq, Eq, Hash)]
@@ -675,44 +674,8 @@
     pub is_system_transaction: Option<bool>,
 }
 
-/// Transaction destination.
-#[derive(Clone, Debug, PartialEq, Eq, Hash)]
-#[cfg_attr(feature = "serde", derive(serde::Serialize, serde::Deserialize))]
-pub enum TransactTo {
-    /// Simple call to an address.
-    Call(Address),
-    /// Contract creation.
-    Create,
-}
-
-impl TransactTo {
-    /// Calls the given address.
-    #[inline]
-    pub fn call(address: Address) -> Self {
-        Self::Call(address)
-    }
-
-    /// Creates a contract.
-    #[inline]
-    pub fn create() -> Self {
-        Self::Create
-    }
-    /// Returns `true` if the transaction is `Call`.
-    #[inline]
-    pub fn is_call(&self) -> bool {
-        matches!(self, Self::Call(_))
-    }
-
-    /// Returns `true` if the transaction is `Create` or `Create2`.
-    #[inline]
-    pub fn is_create(&self) -> bool {
-        matches!(self, Self::Create)
-    }
-}
-=======
 /// Transaction destination
 pub type TransactTo = TxKind;
->>>>>>> 99367b1d
 
 /// Create scheme.
 #[derive(Clone, Copy, Debug, Eq, PartialEq, Hash)]
