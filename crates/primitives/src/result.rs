use crate::{
    eip7702::authorization_list::InvalidAuthorization, Address, Bytes, EvmState, Log, U256,
};
use core::fmt;
use std::{boxed::Box, string::String, vec::Vec};

/// Result of EVM execution.
pub type EVMResult<DBError> = EVMResultGeneric<ResultAndState, DBError>;

/// Generic result of EVM execution. Used to represent error and generic output.
pub type EVMResultGeneric<T, DBError> = core::result::Result<T, EVMError<DBError>>;

#[derive(Debug, Clone, PartialEq, Eq)]
#[cfg_attr(feature = "serde", derive(serde::Serialize, serde::Deserialize))]
pub struct ResultAndState {
    /// Status of execution
    pub result: ExecutionResult,
    /// State that got updated
    pub state: EvmState,
}

/// Result of a transaction execution.
#[derive(Debug, Clone, PartialEq, Eq, Hash)]
#[cfg_attr(feature = "serde", derive(serde::Serialize, serde::Deserialize))]
pub enum ExecutionResult {
    /// Returned successfully
    Success {
        reason: SuccessReason,
        gas_used: u64,
        gas_refunded: u64,
        logs: Vec<Log>,
        output: Output,
    },
    /// Reverted by `REVERT` opcode that doesn't spend all gas.
    Revert { gas_used: u64, output: Bytes },
    /// Reverted for various reasons and spend all gas.
    Halt {
        reason: HaltReason,
        /// Halting will spend all the gas, and will be equal to gas_limit.
        gas_used: u64,
    },
}

impl ExecutionResult {
    /// Returns if transaction execution is successful.
    /// 1 indicates success, 0 indicates revert.
    /// <https://eips.ethereum.org/EIPS/eip-658>
    pub fn is_success(&self) -> bool {
        matches!(self, Self::Success { .. })
    }

    /// Returns true if execution result is a Halt.
    pub fn is_halt(&self) -> bool {
        matches!(self, Self::Halt { .. })
    }

    /// Returns the output data of the execution.
    ///
    /// Returns `None` if the execution was halted.
    pub fn output(&self) -> Option<&Bytes> {
        match self {
            Self::Success { output, .. } => Some(output.data()),
            Self::Revert { output, .. } => Some(output),
            _ => None,
        }
    }

    /// Consumes the type and returns the output data of the execution.
    ///
    /// Returns `None` if the execution was halted.
    pub fn into_output(self) -> Option<Bytes> {
        match self {
            Self::Success { output, .. } => Some(output.into_data()),
            Self::Revert { output, .. } => Some(output),
            _ => None,
        }
    }

    /// Returns the logs if execution is successful, or an empty list otherwise.
    pub fn logs(&self) -> &[Log] {
        match self {
            Self::Success { logs, .. } => logs,
            _ => &[],
        }
    }

    /// Consumes `self` and returns the logs if execution is successful, or an empty list otherwise.
    pub fn into_logs(self) -> Vec<Log> {
        match self {
            Self::Success { logs, .. } => logs,
            _ => Vec::new(),
        }
    }

    /// Returns the gas used.
    pub fn gas_used(&self) -> u64 {
        match *self {
            Self::Success { gas_used, .. }
            | Self::Revert { gas_used, .. }
            | Self::Halt { gas_used, .. } => gas_used,
        }
    }
}

/// Output of a transaction execution.
#[derive(Debug, Clone, PartialEq, Eq, Hash)]
#[cfg_attr(feature = "serde", derive(serde::Serialize, serde::Deserialize))]
pub enum Output {
    Call(Bytes),
    Create(Bytes, Option<Address>),
}

impl Output {
    /// Returns the output data of the execution output.
    pub fn into_data(self) -> Bytes {
        match self {
            Output::Call(data) => data,
            Output::Create(data, _) => data,
        }
    }

    /// Returns the output data of the execution output.
    pub fn data(&self) -> &Bytes {
        match self {
            Output::Call(data) => data,
            Output::Create(data, _) => data,
        }
    }

    /// Returns the created address, if any.
    pub fn address(&self) -> Option<&Address> {
        match self {
            Output::Call(_) => None,
            Output::Create(_, address) => address.as_ref(),
        }
    }
}

/// Main EVM error.
#[derive(Debug, Clone, PartialEq, Eq, Hash)]
#[cfg_attr(feature = "serde", derive(serde::Serialize, serde::Deserialize))]
pub enum EVMError<DBError> {
    /// Transaction validation error.
    Transaction(InvalidTransaction),
    /// Header validation error.
    Header(InvalidHeader),
    /// Database error.
    Database(DBError),
    /// Custom error.
    ///
    /// Useful for handler registers where custom logic would want to return their own custom error.
    Custom(String),
    /// Precompile error.
    Precompile(String),
}

impl<DBError> EVMError<DBError> {
    /// Maps a `DBError` to a new error type using the provided closure, leaving other variants unchanged.
    pub fn map_db_err<F, E>(self, op: F) -> EVMError<E>
    where
        F: FnOnce(DBError) -> E,
    {
        match self {
            Self::Transaction(e) => EVMError::Transaction(e),
            Self::Header(e) => EVMError::Header(e),
            Self::Database(e) => EVMError::Database(op(e)),
            Self::Precompile(e) => EVMError::Precompile(e),
            Self::Custom(e) => EVMError::Custom(e),
        }
    }
}

#[cfg(feature = "std")]
impl<DBError: std::error::Error + 'static> std::error::Error for EVMError<DBError> {
    fn source(&self) -> Option<&(dyn std::error::Error + 'static)> {
        match self {
            Self::Transaction(e) => Some(e),
            Self::Header(e) => Some(e),
            Self::Database(e) => Some(e),
            Self::Precompile(_) | Self::Custom(_) => None,
        }
    }
}

impl<DBError: fmt::Display> fmt::Display for EVMError<DBError> {
    fn fmt(&self, f: &mut fmt::Formatter<'_>) -> fmt::Result {
        match self {
            Self::Transaction(e) => write!(f, "transaction validation error: {e}"),
            Self::Header(e) => write!(f, "header validation error: {e}"),
            Self::Database(e) => write!(f, "database error: {e}"),
            Self::Precompile(e) | Self::Custom(e) => f.write_str(e),
        }
    }
}

impl<DBError> From<InvalidTransaction> for EVMError<DBError> {
    fn from(value: InvalidTransaction) -> Self {
        Self::Transaction(value)
    }
}

impl<DBError> From<InvalidHeader> for EVMError<DBError> {
    fn from(value: InvalidHeader) -> Self {
        Self::Header(value)
    }
}

/// Transaction validation error for Optimism.
#[cfg(feature = "optimism")]
#[derive(Debug, Clone, PartialEq, Eq, Hash)]
#[cfg_attr(feature = "serde", derive(serde::Serialize, serde::Deserialize))]
pub enum OptimismInvalidTransaction {
    /// System transactions are not supported post-regolith hardfork.
    ///
    /// Before the Regolith hardfork, there was a special field in the `Deposit` transaction
    /// type that differentiated between `system` and `user` deposit transactions. This field
    /// was deprecated in the Regolith hardfork, and this error is thrown if a `Deposit` transaction
    /// is found with this field set to `true` after the hardfork activation.
    ///
    /// In addition, this error is internal, and bubbles up into a [HaltReason::FailedDeposit] error
    /// in the `revm` handler for the consumer to easily handle. This is due to a state transition
    /// rule on OP Stack chains where, if for any reason a deposit transaction fails, the transaction
    /// must still be included in the block, the sender nonce is bumped, the `mint` value persists, and
    /// special gas accounting rules are applied. Normally on L1, [EVMError::Transaction] errors
    /// are cause for non-inclusion, so a special [HaltReason] variant was introduced to handle this
    /// case for failed deposit transactions.
    #[cfg(feature = "optimism")]
    DepositSystemTxPostRegolith,
    /// Deposit transaction haults bubble up to the global main return handler, wiping state and
    /// only increasing the nonce + persisting the mint value.
    ///
    /// This is a catch-all error for any deposit transaction that is results in a [HaltReason] error
    /// post-regolith hardfork. This allows for a consumer to easily handle special cases where
    /// a deposit transaction fails during validation, but must still be included in the block.
    ///
    /// In addition, this error is internal, and bubbles up into a [HaltReason::FailedDeposit] error
    /// in the `revm` handler for the consumer to easily handle. This is due to a state transition
    /// rule on OP Stack chains where, if for any reason a deposit transaction fails, the transaction
    /// must still be included in the block, the sender nonce is bumped, the `mint` value persists, and
    /// special gas accounting rules are applied. Normally on L1, [EVMError::Transaction] errors
    /// are cause for non-inclusion, so a special [HaltReason] variant was introduced to handle this
    /// case for failed deposit transactions.
    #[cfg(feature = "optimism")]
    HaltedDepositPostRegolith,
}

/// Transaction validation error.
#[derive(Debug, Clone, PartialEq, Eq, Hash)]
#[cfg_attr(feature = "serde", derive(serde::Serialize, serde::Deserialize))]
pub enum InvalidTransaction {
    /// When using the EIP-1559 fee model introduced in the London upgrade, transactions specify two primary fee fields:
    /// - `gas_max_fee`: The maximum total fee a user is willing to pay, inclusive of both base fee and priority fee.
    /// - `gas_priority_fee`: The extra amount a user is willing to give directly to the miner, often referred to as the "tip".
    ///
    /// Provided `gas_priority_fee` exceeds the total `gas_max_fee`.
    PriorityFeeGreaterThanMaxFee,
    /// EIP-1559: `gas_price` is less than `basefee`.
    GasPriceLessThanBasefee,
    /// `gas_limit` in the tx is bigger than `block_gas_limit`.
    CallerGasLimitMoreThanBlock,
    /// Initial gas for a Call is bigger than `gas_limit`.
    ///
    /// Initial gas for a Call contains:
    /// - initial stipend gas
    /// - gas for access list and input data
    CallGasCostMoreThanGasLimit,
    /// EIP-3607 Reject transactions from senders with deployed code
    RejectCallerWithCode,
    /// Transaction account does not have enough amount of ether to cover transferred value and gas_limit*gas_price.
    LackOfFundForMaxFee {
        fee: Box<U256>,
        balance: Box<U256>,
    },
    /// Overflow payment in transaction.
    OverflowPaymentInTransaction,
    /// Nonce overflows in transaction.
    NonceOverflowInTransaction,
    NonceTooHigh {
        tx: u64,
        state: u64,
    },
    NonceTooLow {
        tx: u64,
        state: u64,
    },
    /// EIP-3860: Limit and meter initcode
    CreateInitCodeSizeLimit,
    /// Transaction chain id does not match the config chain id.
    InvalidChainId,
    /// Access list is not supported for blocks before the Berlin hardfork.
    AccessListNotSupported,
    /// `max_fee_per_blob_gas` is not supported for blocks before the Cancun hardfork.
    MaxFeePerBlobGasNotSupported,
    /// `blob_hashes`/`blob_versioned_hashes` is not supported for blocks before the Cancun hardfork.
    BlobVersionedHashesNotSupported,
    /// Block `blob_gas_price` is greater than tx-specified `max_fee_per_blob_gas` after Cancun.
    BlobGasPriceGreaterThanMax,
    /// There should be at least one blob in Blob transaction.
    EmptyBlobs,
    /// Blob transaction can't be a create transaction.
    /// `to` must be present
    BlobCreateTransaction,
    /// Transaction has more then [`crate::MAX_BLOB_NUMBER_PER_BLOCK`] blobs
    TooManyBlobs {
        max: usize,
        have: usize,
    },
    /// Blob transaction contains a versioned hash with an incorrect version
    BlobVersionNotSupported,
    /// EOF crate should have `to` address
    EofCrateShouldHaveToAddress,
    /// EIP-7702 is not enabled.
    AuthorizationListNotSupported,
    /// EIP-7702 transaction has invalid fields set.
    AuthorizationListInvalidFields,
<<<<<<< HEAD
    /// Optimism-specific transaction validation error.
    #[cfg(feature = "optimism")]
    OptimismError(OptimismInvalidTransaction),
=======
    /// Empty Authorization List is not allowed.
    EmptyAuthorizationList,
    /// Invalid EIP-7702 Authorization List
    InvalidAuthorizationList(InvalidAuthorization),
    /// Optimism-specific transaction validation error.
    #[cfg(feature = "optimism")]
    OptimismError(OptimismInvalidTransaction),
}

impl From<InvalidAuthorization> for InvalidTransaction {
    fn from(value: InvalidAuthorization) -> Self {
        Self::InvalidAuthorizationList(value)
    }
>>>>>>> 3085f04a
}

#[cfg(feature = "std")]
impl std::error::Error for InvalidTransaction {}

#[cfg(feature = "optimism")]
impl fmt::Display for OptimismInvalidTransaction {
    fn fmt(&self, f: &mut fmt::Formatter<'_>) -> fmt::Result {
        match self {
            Self::DepositSystemTxPostRegolith => write!(
                f,
                "deposit system transactions post regolith hardfork are not supported"
            ),
            Self::HaltedDepositPostRegolith => write!(
                f,
                "deposit transaction halted post-regolith; error will be bubbled up to main return handler"
            ),
        }
    }
}

impl fmt::Display for InvalidTransaction {
    fn fmt(&self, f: &mut fmt::Formatter<'_>) -> fmt::Result {
        match self {
            Self::PriorityFeeGreaterThanMaxFee => {
                write!(f, "priority fee is greater than max fee")
            }
            Self::GasPriceLessThanBasefee => {
                write!(f, "gas price is less than basefee")
            }
            Self::CallerGasLimitMoreThanBlock => {
                write!(f, "caller gas limit exceeds the block gas limit")
            }
            Self::CallGasCostMoreThanGasLimit => {
                write!(f, "call gas cost exceeds the gas limit")
            }
            Self::RejectCallerWithCode => {
                write!(f, "reject transactions from senders with deployed code")
            }
            Self::LackOfFundForMaxFee { fee, balance } => {
                write!(f, "lack of funds ({balance}) for max fee ({fee})")
            }
            Self::OverflowPaymentInTransaction => {
                write!(f, "overflow payment in transaction")
            }
            Self::NonceOverflowInTransaction => {
                write!(f, "nonce overflow in transaction")
            }
            Self::NonceTooHigh { tx, state } => {
                write!(f, "nonce {tx} too high, expected {state}")
            }
            Self::NonceTooLow { tx, state } => {
                write!(f, "nonce {tx} too low, expected {state}")
            }
            Self::CreateInitCodeSizeLimit => {
                write!(f, "create initcode size limit")
            }
            Self::InvalidChainId => write!(f, "invalid chain ID"),
            Self::AccessListNotSupported => write!(f, "access list not supported"),
            Self::MaxFeePerBlobGasNotSupported => {
                write!(f, "max fee per blob gas not supported")
            }
            Self::BlobVersionedHashesNotSupported => {
                write!(f, "blob versioned hashes not supported")
            }
            Self::BlobGasPriceGreaterThanMax => {
                write!(f, "blob gas price is greater than max fee per blob gas")
            }
            Self::EmptyBlobs => write!(f, "empty blobs"),
            Self::BlobCreateTransaction => write!(f, "blob create transaction"),
            Self::TooManyBlobs { max, have } => {
                write!(f, "too many blobs, have {have}, max {max}")
            }
            Self::BlobVersionNotSupported => write!(f, "blob version not supported"),
            Self::EofCrateShouldHaveToAddress => write!(f, "EOF crate should have `to` address"),
            Self::AuthorizationListNotSupported => write!(f, "authorization list not supported"),
            Self::AuthorizationListInvalidFields => {
                write!(f, "authorization list tx has invalid fields")
            }
            Self::EmptyAuthorizationList => write!(f, "empty authorization list"),
            Self::InvalidAuthorizationList(i) => fmt::Display::fmt(i, f),
            #[cfg(feature = "optimism")]
            Self::OptimismError(op_error) => op_error.fmt(f),
        }
    }
}

/// Errors related to misconfiguration of a [`crate::env::BlockEnv`].
#[derive(Debug, Copy, Clone, PartialEq, Eq, Hash)]
#[cfg_attr(feature = "serde", derive(serde::Serialize, serde::Deserialize))]
pub enum InvalidHeader {
    /// `prevrandao` is not set for Merge and above.
    PrevrandaoNotSet,
    /// `excess_blob_gas` is not set for Cancun and above.
    ExcessBlobGasNotSet,
}

#[cfg(feature = "std")]
impl std::error::Error for InvalidHeader {}

impl fmt::Display for InvalidHeader {
    fn fmt(&self, f: &mut fmt::Formatter<'_>) -> fmt::Result {
        match self {
            Self::PrevrandaoNotSet => write!(f, "`prevrandao` not set"),
            Self::ExcessBlobGasNotSet => write!(f, "`excess_blob_gas` not set"),
        }
    }
}

/// Reason a transaction successfully completed.
#[derive(Debug, Clone, Copy, PartialEq, Eq, Hash)]
#[cfg_attr(feature = "serde", derive(serde::Serialize, serde::Deserialize))]
pub enum SuccessReason {
    Stop,
    Return,
    SelfDestruct,
    EofReturnContract,
}

/// Indicates that the EVM has experienced an exceptional halt. This causes execution to
/// immediately end with all gas being consumed.
#[derive(Debug, Clone, Copy, PartialEq, Eq, Hash)]
#[cfg_attr(feature = "serde", derive(serde::Serialize, serde::Deserialize))]
pub enum HaltReason {
    OutOfGas(OutOfGasError),
    OpcodeNotFound,
    InvalidFEOpcode,
    InvalidJump,
    NotActivated,
    StackUnderflow,
    StackOverflow,
    OutOfOffset,
    CreateCollision,
    PrecompileError,
    NonceOverflow,
    /// Create init code size exceeds limit (runtime).
    CreateContractSizeLimit,
    /// Error on created contract that begins with EF
    CreateContractStartingWithEF,
    /// EIP-3860: Limit and meter initcode. Initcode size limit exceeded.
    CreateInitCodeSizeLimit,

    /* Internal Halts that can be only found inside Inspector */
    OverflowPayment,
    StateChangeDuringStaticCall,
    CallNotAllowedInsideStatic,
    OutOfFunds,
    CallTooDeep,

    /// Aux data overflow, new aux data is larger than u16 max size.
    EofAuxDataOverflow,
    /// Aud data is smaller then already present data size.
    EofAuxDataTooSmall,
    /// EOF Subroutine stack overflow
    EOFFunctionStackOverflow,
    /// Check for target address validity is only done inside subcall.
    InvalidEXTCALLTarget,

    /* Optimism errors */
    #[cfg(feature = "optimism")]
    FailedDeposit,
}

#[derive(Debug, Copy, Clone, PartialEq, Eq, Hash)]
#[cfg_attr(feature = "serde", derive(serde::Serialize, serde::Deserialize))]
pub enum OutOfGasError {
    // Basic OOG error
    Basic,
    // Tried to expand past REVM limit
    MemoryLimit,
    // Basic OOG error from memory expansion
    Memory,
    // Precompile threw OOG error
    Precompile,
    // When performing something that takes a U256 and casts down to a u64, if its too large this would fire
    // i.e. in `as_usize_or_fail`
    InvalidOperand,
}<|MERGE_RESOLUTION|>--- conflicted
+++ resolved
@@ -313,11 +313,6 @@
     AuthorizationListNotSupported,
     /// EIP-7702 transaction has invalid fields set.
     AuthorizationListInvalidFields,
-<<<<<<< HEAD
-    /// Optimism-specific transaction validation error.
-    #[cfg(feature = "optimism")]
-    OptimismError(OptimismInvalidTransaction),
-=======
     /// Empty Authorization List is not allowed.
     EmptyAuthorizationList,
     /// Invalid EIP-7702 Authorization List
@@ -331,7 +326,6 @@
     fn from(value: InvalidAuthorization) -> Self {
         Self::InvalidAuthorizationList(value)
     }
->>>>>>> 3085f04a
 }
 
 #[cfg(feature = "std")]
