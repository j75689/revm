#![allow(non_camel_case_types)]

pub use SpecId::*;

/// Specification IDs and their activation block.
///
/// Information was obtained from the [Ethereum Execution Specifications](https://github.com/ethereum/execution-specs)
#[cfg(not(feature = "optimism"))]
#[repr(u8)]
#[derive(Clone, Copy, Debug, Default, PartialEq, Eq, PartialOrd, Ord, Hash, enumn::N)]
#[cfg_attr(feature = "serde", derive(serde::Serialize, serde::Deserialize))]
pub enum SpecId {
    FRONTIER = 0,         // Frontier               0
    FRONTIER_THAWING = 1, // Frontier Thawing       200000
    HOMESTEAD = 2,        // Homestead              1150000
    DAO_FORK = 3,         // DAO Fork               1920000
    TANGERINE = 4,        // Tangerine Whistle      2463000
    SPURIOUS_DRAGON = 5,  // Spurious Dragon        2675000
    BYZANTIUM = 6,        // Byzantium              4370000
    CONSTANTINOPLE = 7,   // Constantinople         7280000 is overwritten with PETERSBURG
    PETERSBURG = 8,       // Petersburg             7280000
    ISTANBUL = 9,         // Istanbul	            9069000
    MUIR_GLACIER = 10,    // Muir Glacier           9200000
    BERLIN = 11,          // Berlin	                12244000
    LONDON = 12,          // London	                12965000
<<<<<<< HEAD
    ARROW_GLACIER = 13,   // Arrow Glacier	        13773000
    GRAY_GLACIER = 14,    // Gray Glacier	        15050000
    MERGE = 15,           // Paris/Merge	        15537394 (TTD: 58750000000000000000000)
    SHANGHAI = 16,        // Shanghai	            17034870 (TS: 1681338455)
=======
    ARROW_GLACIER = 13,   // Arrow Glacier          13773000
    GRAY_GLACIER = 14,    // Gray Glacier           15050000
    MERGE = 15,           // Paris/Merge            15537394 (TTD: 58750000000000000000000)
    SHANGHAI = 16,        // Shanghai               17034870 (Timestamp: 1681338455)
>>>>>>> a28a5439
    CANCUN = 17,          // Cancun                 19426587 (Timestamp: 1710338135)
    PRAGUE = 18,          // Praque                 TBD
    #[default]
    LATEST = u8::MAX,
}

/// Specification IDs and their activation block.
///
/// Information was obtained from the [Ethereum Execution Specifications](https://github.com/ethereum/execution-specs)
#[cfg(feature = "optimism")]
#[repr(u8)]
#[derive(Clone, Copy, Debug, Default, PartialEq, Eq, PartialOrd, Ord, Hash, enumn::N)]
#[cfg_attr(feature = "serde", derive(serde::Serialize, serde::Deserialize))]
pub enum SpecId {
    FRONTIER = 0,
    FRONTIER_THAWING = 1,
    HOMESTEAD = 2,
    DAO_FORK = 3,
    TANGERINE = 4,
    SPURIOUS_DRAGON = 5,
    BYZANTIUM = 6,
    CONSTANTINOPLE = 7,
    PETERSBURG = 8,
    ISTANBUL = 9,
    MUIR_GLACIER = 10,
    BERLIN = 11,
    LONDON = 12,
    ARROW_GLACIER = 13,
    GRAY_GLACIER = 14,
    MERGE = 15,
    BEDROCK = 16,
    REGOLITH = 17,
<<<<<<< HEAD
    FERMAT = 18,
    SHANGHAI = 19,
    CANYON = 20,
    CANCUN = 21,
    ECOTONE = 22,
    FJORD = 23,
    PRAGUE = 24,
    HABER = 25,
=======
    SHANGHAI = 18,
    CANYON = 19,
    CANCUN = 20,
    ECOTONE = 21,
    FJORD = 22,
    PRAGUE = 23,
>>>>>>> a28a5439
    #[default]
    LATEST = u8::MAX,
}

impl SpecId {
    /// Returns the `SpecId` for the given `u8`.
    #[inline]
    pub fn try_from_u8(spec_id: u8) -> Option<Self> {
        Self::n(spec_id)
    }

    /// Returns `true` if the given specification ID is enabled in this spec.
    #[inline]
    pub const fn is_enabled_in(self, other: Self) -> bool {
        Self::enabled(self, other)
    }

    /// Returns `true` if the given specification ID is enabled in this spec.
    #[inline]
    pub const fn enabled(our: SpecId, other: SpecId) -> bool {
        our as u8 >= other as u8
    }
}

impl From<&str> for SpecId {
    fn from(name: &str) -> Self {
        match name {
            "Frontier" => Self::FRONTIER,
            "Homestead" => Self::HOMESTEAD,
            "Tangerine" => Self::TANGERINE,
            "Spurious" => Self::SPURIOUS_DRAGON,
            "Byzantium" => Self::BYZANTIUM,
            "Constantinople" => Self::CONSTANTINOPLE,
            "Petersburg" => Self::PETERSBURG,
            "Istanbul" => Self::ISTANBUL,
            "MuirGlacier" => Self::MUIR_GLACIER,
            "Berlin" => Self::BERLIN,
            "London" => Self::LONDON,
            "Merge" => Self::MERGE,
            "Shanghai" => Self::SHANGHAI,
            "Cancun" => Self::CANCUN,
            "Prague" => Self::PRAGUE,
            #[cfg(feature = "optimism")]
            "Bedrock" => SpecId::BEDROCK,
            #[cfg(feature = "optimism")]
            "Regolith" => SpecId::REGOLITH,
            #[cfg(feature = "opbnb")]
            "Fermat" => SpecId::FERMAT,
            #[cfg(feature = "optimism")]
            "Canyon" => SpecId::CANYON,
            #[cfg(feature = "optimism")]
            "Ecotone" => SpecId::ECOTONE,
            #[cfg(feature = "optimism")]
            "Fjord" => SpecId::FJORD,
<<<<<<< HEAD
            #[cfg(feature = "opbnb")]
            "Haber" => SpecId::HABER,
=======
>>>>>>> a28a5439
            _ => Self::LATEST,
        }
    }
}

impl From<SpecId> for &'static str {
    fn from(spec_id: SpecId) -> Self {
        match spec_id {
            SpecId::FRONTIER => "Frontier",
            SpecId::FRONTIER_THAWING => "Frontier Thawing",
            SpecId::HOMESTEAD => "Homestead",
            SpecId::DAO_FORK => "DAO Fork",
            SpecId::TANGERINE => "Tangerine",
            SpecId::SPURIOUS_DRAGON => "Spurious",
            SpecId::BYZANTIUM => "Byzantium",
            SpecId::CONSTANTINOPLE => "Constantinople",
            SpecId::PETERSBURG => "Petersburg",
            SpecId::ISTANBUL => "Istanbul",
            SpecId::MUIR_GLACIER => "MuirGlacier",
            SpecId::BERLIN => "Berlin",
            SpecId::LONDON => "London",
            SpecId::ARROW_GLACIER => "Arrow Glacier",
            SpecId::GRAY_GLACIER => "Gray Glacier",
            SpecId::MERGE => "Merge",
            SpecId::SHANGHAI => "Shanghai",
            SpecId::CANCUN => "Cancun",
            SpecId::PRAGUE => "Prague",
            #[cfg(feature = "optimism")]
            SpecId::BEDROCK => "Bedrock",
            #[cfg(feature = "optimism")]
            SpecId::REGOLITH => "Regolith",
            #[cfg(feature = "opbnb")]
            SpecId::FERMAT => "Fermat",
            #[cfg(feature = "opbnb")]
            SpecId::HABER => "Haber",
            #[cfg(feature = "optimism")]
            SpecId::CANYON => "Canyon",
            #[cfg(feature = "optimism")]
            SpecId::ECOTONE => "Ecotone",
            #[cfg(feature = "optimism")]
            SpecId::FJORD => "Fjord",
            SpecId::LATEST => "Latest",
        }
    }
}

pub trait Spec: Sized + 'static {
    /// The specification ID.
    const SPEC_ID: SpecId;

    /// Returns `true` if the given specification ID is enabled in this spec.
    #[inline]
    fn enabled(spec_id: SpecId) -> bool {
        SpecId::enabled(Self::SPEC_ID, spec_id)
    }
}

macro_rules! spec {
    ($spec_id:ident, $spec_name:ident) => {
        #[derive(Clone, Copy, Debug, Default, PartialEq, Eq, PartialOrd, Ord, Hash)]
        pub struct $spec_name;

        impl Spec for $spec_name {
            const SPEC_ID: SpecId = $spec_id;
        }
    };
}

spec!(FRONTIER, FrontierSpec);
// FRONTIER_THAWING no EVM spec change
spec!(HOMESTEAD, HomesteadSpec);
// DAO_FORK no EVM spec change
spec!(TANGERINE, TangerineSpec);
spec!(SPURIOUS_DRAGON, SpuriousDragonSpec);
spec!(BYZANTIUM, ByzantiumSpec);
// CONSTANTINOPLE was overridden with PETERSBURG
spec!(PETERSBURG, PetersburgSpec);
spec!(ISTANBUL, IstanbulSpec);
// MUIR_GLACIER no EVM spec change
spec!(BERLIN, BerlinSpec);
spec!(LONDON, LondonSpec);
// ARROW_GLACIER no EVM spec change
// GRAY_GLACIER no EVM spec change
spec!(MERGE, MergeSpec);
spec!(SHANGHAI, ShanghaiSpec);
spec!(CANCUN, CancunSpec);
spec!(PRAGUE, PragueSpec);

spec!(LATEST, LatestSpec);

// Optimism Hardforks
#[cfg(feature = "optimism")]
spec!(BEDROCK, BedrockSpec);
#[cfg(feature = "optimism")]
spec!(REGOLITH, RegolithSpec);
#[cfg(feature = "optimism")]
spec!(CANYON, CanyonSpec);
#[cfg(feature = "optimism")]
spec!(ECOTONE, EcotoneSpec);
<<<<<<< HEAD
#[cfg(feature = "opbnb")]
spec!(FERMAT, FermatSpec);
#[cfg(feature = "opbnb")]
spec!(HABER, HaberSpec);
=======
>>>>>>> a28a5439
#[cfg(feature = "optimism")]
spec!(FJORD, FjordSpec);

#[cfg(not(feature = "optimism"))]
#[macro_export]
macro_rules! spec_to_generic {
    ($spec_id:expr, $e:expr) => {{
        match $spec_id {
            $crate::SpecId::FRONTIER | SpecId::FRONTIER_THAWING => {
                use $crate::FrontierSpec as SPEC;
                $e
            }
            $crate::SpecId::HOMESTEAD | SpecId::DAO_FORK => {
                use $crate::HomesteadSpec as SPEC;
                $e
            }
            $crate::SpecId::TANGERINE => {
                use $crate::TangerineSpec as SPEC;
                $e
            }
            $crate::SpecId::SPURIOUS_DRAGON => {
                use $crate::SpuriousDragonSpec as SPEC;
                $e
            }
            $crate::SpecId::BYZANTIUM => {
                use $crate::ByzantiumSpec as SPEC;
                $e
            }
            $crate::SpecId::PETERSBURG | $crate::SpecId::CONSTANTINOPLE => {
                use $crate::PetersburgSpec as SPEC;
                $e
            }
            $crate::SpecId::ISTANBUL | $crate::SpecId::MUIR_GLACIER => {
                use $crate::IstanbulSpec as SPEC;
                $e
            }
            $crate::SpecId::BERLIN => {
                use $crate::BerlinSpec as SPEC;
                $e
            }
            $crate::SpecId::LONDON
            | $crate::SpecId::ARROW_GLACIER
            | $crate::SpecId::GRAY_GLACIER => {
                use $crate::LondonSpec as SPEC;
                $e
            }
            $crate::SpecId::MERGE => {
                use $crate::MergeSpec as SPEC;
                $e
            }
            $crate::SpecId::SHANGHAI => {
                use $crate::ShanghaiSpec as SPEC;
                $e
            }
            $crate::SpecId::CANCUN => {
                use $crate::CancunSpec as SPEC;
                $e
            }
            $crate::SpecId::LATEST => {
                use $crate::LatestSpec as SPEC;
                $e
            }
            $crate::SpecId::PRAGUE => {
                use $crate::PragueSpec as SPEC;
                $e
            }
<<<<<<< HEAD
            #[cfg(feature = "optimism")]
=======
        }
    }};
}

#[cfg(feature = "optimism")]
#[macro_export]
macro_rules! spec_to_generic {
    ($spec_id:expr, $e:expr) => {{
        match $spec_id {
            $crate::SpecId::FRONTIER | SpecId::FRONTIER_THAWING => {
                use $crate::FrontierSpec as SPEC;
                $e
            }
            $crate::SpecId::HOMESTEAD | SpecId::DAO_FORK => {
                use $crate::HomesteadSpec as SPEC;
                $e
            }
            $crate::SpecId::TANGERINE => {
                use $crate::TangerineSpec as SPEC;
                $e
            }
            $crate::SpecId::SPURIOUS_DRAGON => {
                use $crate::SpuriousDragonSpec as SPEC;
                $e
            }
            $crate::SpecId::BYZANTIUM => {
                use $crate::ByzantiumSpec as SPEC;
                $e
            }
            $crate::SpecId::PETERSBURG | $crate::SpecId::CONSTANTINOPLE => {
                use $crate::PetersburgSpec as SPEC;
                $e
            }
            $crate::SpecId::ISTANBUL | $crate::SpecId::MUIR_GLACIER => {
                use $crate::IstanbulSpec as SPEC;
                $e
            }
            $crate::SpecId::BERLIN => {
                use $crate::BerlinSpec as SPEC;
                $e
            }
            $crate::SpecId::LONDON
            | $crate::SpecId::ARROW_GLACIER
            | $crate::SpecId::GRAY_GLACIER => {
                use $crate::LondonSpec as SPEC;
                $e
            }
            $crate::SpecId::MERGE => {
                use $crate::MergeSpec as SPEC;
                $e
            }
            $crate::SpecId::SHANGHAI => {
                use $crate::ShanghaiSpec as SPEC;
                $e
            }
            $crate::SpecId::CANCUN => {
                use $crate::CancunSpec as SPEC;
                $e
            }
            $crate::SpecId::LATEST => {
                use $crate::LatestSpec as SPEC;
                $e
            }
            $crate::SpecId::PRAGUE => {
                use $crate::PragueSpec as SPEC;
                $e
            }
>>>>>>> a28a5439
            $crate::SpecId::BEDROCK => {
                use $crate::BedrockSpec as SPEC;
                $e
            }
            $crate::SpecId::REGOLITH => {
                use $crate::RegolithSpec as SPEC;
                $e
            }
            $crate::SpecId::CANYON => {
                use $crate::CanyonSpec as SPEC;
                $e
            }
            $crate::SpecId::ECOTONE => {
                use $crate::EcotoneSpec as SPEC;
                $e
            }
<<<<<<< HEAD
            #[cfg(feature = "optimism")]
=======
>>>>>>> a28a5439
            $crate::SpecId::FJORD => {
                use $crate::FjordSpec as SPEC;
                $e
            }
<<<<<<< HEAD
            #[cfg(feature = "opbnb")]
            $crate::SpecId::FERMAT => {
                use $crate::FermatSpec as SPEC;
                $e
            }
            #[cfg(feature = "opbnb")]
            $crate::SpecId::HABER => {
                use $crate::HaberSpec as SPEC;
                $e
            }
=======
>>>>>>> a28a5439
        }
    }};
}

#[cfg(test)]
mod tests {
    use super::*;

    #[test]
    fn spec_to_generic() {
        use SpecId::*;

        spec_to_generic!(FRONTIER, assert_eq!(SPEC::SPEC_ID, FRONTIER));
        spec_to_generic!(FRONTIER_THAWING, assert_eq!(SPEC::SPEC_ID, FRONTIER));
        spec_to_generic!(HOMESTEAD, assert_eq!(SPEC::SPEC_ID, HOMESTEAD));
        spec_to_generic!(DAO_FORK, assert_eq!(SPEC::SPEC_ID, HOMESTEAD));
        spec_to_generic!(TANGERINE, assert_eq!(SPEC::SPEC_ID, TANGERINE));
        spec_to_generic!(SPURIOUS_DRAGON, assert_eq!(SPEC::SPEC_ID, SPURIOUS_DRAGON));
        spec_to_generic!(BYZANTIUM, assert_eq!(SPEC::SPEC_ID, BYZANTIUM));
        spec_to_generic!(CONSTANTINOPLE, assert_eq!(SPEC::SPEC_ID, PETERSBURG));
        spec_to_generic!(PETERSBURG, assert_eq!(SPEC::SPEC_ID, PETERSBURG));
        spec_to_generic!(ISTANBUL, assert_eq!(SPEC::SPEC_ID, ISTANBUL));
        spec_to_generic!(MUIR_GLACIER, assert_eq!(SPEC::SPEC_ID, ISTANBUL));
        spec_to_generic!(BERLIN, assert_eq!(SPEC::SPEC_ID, BERLIN));
        spec_to_generic!(LONDON, assert_eq!(SPEC::SPEC_ID, LONDON));
        spec_to_generic!(ARROW_GLACIER, assert_eq!(SPEC::SPEC_ID, LONDON));
        spec_to_generic!(GRAY_GLACIER, assert_eq!(SPEC::SPEC_ID, LONDON));
        spec_to_generic!(MERGE, assert_eq!(SPEC::SPEC_ID, MERGE));
        #[cfg(feature = "optimism")]
        spec_to_generic!(BEDROCK, assert_eq!(SPEC::SPEC_ID, BEDROCK));
        #[cfg(feature = "optimism")]
        spec_to_generic!(REGOLITH, assert_eq!(SPEC::SPEC_ID, REGOLITH));
        spec_to_generic!(SHANGHAI, assert_eq!(SPEC::SPEC_ID, SHANGHAI));
        #[cfg(feature = "optimism")]
        spec_to_generic!(CANYON, assert_eq!(SPEC::SPEC_ID, CANYON));
        spec_to_generic!(CANCUN, assert_eq!(SPEC::SPEC_ID, CANCUN));
        #[cfg(feature = "optimism")]
        spec_to_generic!(ECOTONE, assert_eq!(SPEC::SPEC_ID, ECOTONE));
        #[cfg(feature = "optimism")]
        spec_to_generic!(FJORD, assert_eq!(SPEC::SPEC_ID, FJORD));
        spec_to_generic!(PRAGUE, assert_eq!(SPEC::SPEC_ID, PRAGUE));
        spec_to_generic!(LATEST, assert_eq!(SPEC::SPEC_ID, LATEST));
    }
}

#[cfg(feature = "optimism")]
#[cfg(test)]
mod optimism_tests {
    use super::*;

    #[test]
    fn test_bedrock_post_merge_hardforks() {
        assert!(BedrockSpec::enabled(SpecId::MERGE));
        assert!(!BedrockSpec::enabled(SpecId::SHANGHAI));
        assert!(!BedrockSpec::enabled(SpecId::CANCUN));
        assert!(!BedrockSpec::enabled(SpecId::LATEST));
        assert!(BedrockSpec::enabled(SpecId::BEDROCK));
        assert!(!BedrockSpec::enabled(SpecId::REGOLITH));
    }

    #[test]
    fn test_regolith_post_merge_hardforks() {
        assert!(RegolithSpec::enabled(SpecId::MERGE));
        assert!(!RegolithSpec::enabled(SpecId::SHANGHAI));
        assert!(!RegolithSpec::enabled(SpecId::CANCUN));
        assert!(!RegolithSpec::enabled(SpecId::LATEST));
        assert!(RegolithSpec::enabled(SpecId::BEDROCK));
        assert!(RegolithSpec::enabled(SpecId::REGOLITH));
    }

    #[test]
    fn test_bedrock_post_merge_hardforks_spec_id() {
        assert!(SpecId::enabled(SpecId::BEDROCK, SpecId::MERGE));
        assert!(!SpecId::enabled(SpecId::BEDROCK, SpecId::SHANGHAI));
        assert!(!SpecId::enabled(SpecId::BEDROCK, SpecId::CANCUN));
        assert!(!SpecId::enabled(SpecId::BEDROCK, SpecId::LATEST));
        assert!(SpecId::enabled(SpecId::BEDROCK, SpecId::BEDROCK));
        assert!(!SpecId::enabled(SpecId::BEDROCK, SpecId::REGOLITH));
    }

    #[test]
    fn test_regolith_post_merge_hardforks_spec_id() {
        assert!(SpecId::enabled(SpecId::REGOLITH, SpecId::MERGE));
        assert!(!SpecId::enabled(SpecId::REGOLITH, SpecId::SHANGHAI));
        assert!(!SpecId::enabled(SpecId::REGOLITH, SpecId::CANCUN));
        assert!(!SpecId::enabled(SpecId::REGOLITH, SpecId::LATEST));
        assert!(SpecId::enabled(SpecId::REGOLITH, SpecId::BEDROCK));
        assert!(SpecId::enabled(SpecId::REGOLITH, SpecId::REGOLITH));
    }

    #[test]
    fn test_canyon_post_merge_hardforks() {
        assert!(CanyonSpec::enabled(SpecId::MERGE));
        assert!(CanyonSpec::enabled(SpecId::SHANGHAI));
        assert!(!CanyonSpec::enabled(SpecId::CANCUN));
        assert!(!CanyonSpec::enabled(SpecId::LATEST));
        assert!(CanyonSpec::enabled(SpecId::BEDROCK));
        assert!(CanyonSpec::enabled(SpecId::REGOLITH));
        assert!(CanyonSpec::enabled(SpecId::CANYON));
    }

    #[test]
    fn test_canyon_post_merge_hardforks_spec_id() {
        assert!(SpecId::enabled(SpecId::CANYON, SpecId::MERGE));
        assert!(SpecId::enabled(SpecId::CANYON, SpecId::SHANGHAI));
        assert!(!SpecId::enabled(SpecId::CANYON, SpecId::CANCUN));
        assert!(!SpecId::enabled(SpecId::CANYON, SpecId::LATEST));
        assert!(SpecId::enabled(SpecId::CANYON, SpecId::BEDROCK));
        assert!(SpecId::enabled(SpecId::CANYON, SpecId::REGOLITH));
        assert!(SpecId::enabled(SpecId::CANYON, SpecId::CANYON));
    }

    #[test]
    fn test_ecotone_post_merge_hardforks() {
        assert!(EcotoneSpec::enabled(SpecId::MERGE));
        assert!(EcotoneSpec::enabled(SpecId::SHANGHAI));
        assert!(EcotoneSpec::enabled(SpecId::CANCUN));
        assert!(!EcotoneSpec::enabled(SpecId::LATEST));
        assert!(EcotoneSpec::enabled(SpecId::BEDROCK));
        assert!(EcotoneSpec::enabled(SpecId::REGOLITH));
        assert!(EcotoneSpec::enabled(SpecId::CANYON));
        assert!(EcotoneSpec::enabled(SpecId::ECOTONE));
    }

    #[test]
    fn test_ecotone_post_merge_hardforks_spec_id() {
        assert!(SpecId::enabled(SpecId::ECOTONE, SpecId::MERGE));
        assert!(SpecId::enabled(SpecId::ECOTONE, SpecId::SHANGHAI));
        assert!(SpecId::enabled(SpecId::ECOTONE, SpecId::CANCUN));
        assert!(!SpecId::enabled(SpecId::ECOTONE, SpecId::LATEST));
        assert!(SpecId::enabled(SpecId::ECOTONE, SpecId::BEDROCK));
        assert!(SpecId::enabled(SpecId::ECOTONE, SpecId::REGOLITH));
        assert!(SpecId::enabled(SpecId::ECOTONE, SpecId::CANYON));
        assert!(SpecId::enabled(SpecId::ECOTONE, SpecId::ECOTONE));
    }

    #[test]
    fn test_fjord_post_merge_hardforks() {
        assert!(FjordSpec::enabled(SpecId::MERGE));
        assert!(FjordSpec::enabled(SpecId::SHANGHAI));
        assert!(FjordSpec::enabled(SpecId::CANCUN));
        assert!(!FjordSpec::enabled(SpecId::LATEST));
        assert!(FjordSpec::enabled(SpecId::BEDROCK));
        assert!(FjordSpec::enabled(SpecId::REGOLITH));
        assert!(FjordSpec::enabled(SpecId::CANYON));
        assert!(FjordSpec::enabled(SpecId::ECOTONE));
        assert!(FjordSpec::enabled(SpecId::FJORD));
    }

    #[test]
    fn test_fjord_post_merge_hardforks_spec_id() {
        assert!(SpecId::enabled(SpecId::FJORD, SpecId::MERGE));
        assert!(SpecId::enabled(SpecId::FJORD, SpecId::SHANGHAI));
        assert!(SpecId::enabled(SpecId::FJORD, SpecId::CANCUN));
        assert!(!SpecId::enabled(SpecId::FJORD, SpecId::LATEST));
        assert!(SpecId::enabled(SpecId::FJORD, SpecId::BEDROCK));
        assert!(SpecId::enabled(SpecId::FJORD, SpecId::REGOLITH));
        assert!(SpecId::enabled(SpecId::FJORD, SpecId::CANYON));
        assert!(SpecId::enabled(SpecId::FJORD, SpecId::ECOTONE));
        assert!(SpecId::enabled(SpecId::FJORD, SpecId::FJORD));
    }
}<|MERGE_RESOLUTION|>--- conflicted
+++ resolved
@@ -23,17 +23,10 @@
     MUIR_GLACIER = 10,    // Muir Glacier           9200000
     BERLIN = 11,          // Berlin	                12244000
     LONDON = 12,          // London	                12965000
-<<<<<<< HEAD
-    ARROW_GLACIER = 13,   // Arrow Glacier	        13773000
-    GRAY_GLACIER = 14,    // Gray Glacier	        15050000
-    MERGE = 15,           // Paris/Merge	        15537394 (TTD: 58750000000000000000000)
-    SHANGHAI = 16,        // Shanghai	            17034870 (TS: 1681338455)
-=======
     ARROW_GLACIER = 13,   // Arrow Glacier          13773000
     GRAY_GLACIER = 14,    // Gray Glacier           15050000
     MERGE = 15,           // Paris/Merge            15537394 (TTD: 58750000000000000000000)
     SHANGHAI = 16,        // Shanghai               17034870 (Timestamp: 1681338455)
->>>>>>> a28a5439
     CANCUN = 17,          // Cancun                 19426587 (Timestamp: 1710338135)
     PRAGUE = 18,          // Praque                 TBD
     #[default]
@@ -66,7 +59,6 @@
     MERGE = 15,
     BEDROCK = 16,
     REGOLITH = 17,
-<<<<<<< HEAD
     FERMAT = 18,
     SHANGHAI = 19,
     CANYON = 20,
@@ -75,14 +67,6 @@
     FJORD = 23,
     PRAGUE = 24,
     HABER = 25,
-=======
-    SHANGHAI = 18,
-    CANYON = 19,
-    CANCUN = 20,
-    ECOTONE = 21,
-    FJORD = 22,
-    PRAGUE = 23,
->>>>>>> a28a5439
     #[default]
     LATEST = u8::MAX,
 }
@@ -137,11 +121,8 @@
             "Ecotone" => SpecId::ECOTONE,
             #[cfg(feature = "optimism")]
             "Fjord" => SpecId::FJORD,
-<<<<<<< HEAD
             #[cfg(feature = "opbnb")]
             "Haber" => SpecId::HABER,
-=======
->>>>>>> a28a5439
             _ => Self::LATEST,
         }
     }
@@ -241,15 +222,12 @@
 spec!(CANYON, CanyonSpec);
 #[cfg(feature = "optimism")]
 spec!(ECOTONE, EcotoneSpec);
-<<<<<<< HEAD
+#[cfg(feature = "optimism")]
+spec!(FJORD, FjordSpec);
 #[cfg(feature = "opbnb")]
 spec!(FERMAT, FermatSpec);
 #[cfg(feature = "opbnb")]
 spec!(HABER, HaberSpec);
-=======
->>>>>>> a28a5439
-#[cfg(feature = "optimism")]
-spec!(FJORD, FjordSpec);
 
 #[cfg(not(feature = "optimism"))]
 #[macro_export]
@@ -314,9 +292,6 @@
                 use $crate::PragueSpec as SPEC;
                 $e
             }
-<<<<<<< HEAD
-            #[cfg(feature = "optimism")]
-=======
         }
     }};
 }
@@ -384,7 +359,6 @@
                 use $crate::PragueSpec as SPEC;
                 $e
             }
->>>>>>> a28a5439
             $crate::SpecId::BEDROCK => {
                 use $crate::BedrockSpec as SPEC;
                 $e
@@ -401,15 +375,10 @@
                 use $crate::EcotoneSpec as SPEC;
                 $e
             }
-<<<<<<< HEAD
-            #[cfg(feature = "optimism")]
-=======
->>>>>>> a28a5439
             $crate::SpecId::FJORD => {
                 use $crate::FjordSpec as SPEC;
                 $e
             }
-<<<<<<< HEAD
             #[cfg(feature = "opbnb")]
             $crate::SpecId::FERMAT => {
                 use $crate::FermatSpec as SPEC;
@@ -420,8 +389,6 @@
                 use $crate::HaberSpec as SPEC;
                 $e
             }
-=======
->>>>>>> a28a5439
         }
     }};
 }
