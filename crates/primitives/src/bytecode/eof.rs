mod body;
mod decode_helpers;
mod header;
mod types_section;

pub use body::EofBody;
pub use header::EofHeader;
pub use types_section::TypesSection;

use crate::{b256, bytes, Bytes, B256};
use core::cmp::min;
use std::{fmt, vec, vec::Vec};

/// Hash of EF00 bytes that is used for EXTCODEHASH when called from legacy bytecode.
pub const EOF_MAGIC_HASH: B256 =
    b256!("9dbf3648db8210552e9c4f75c6a1c3057c0ca432043bd648be15fe7be05646f5");

/// EOF Magic in u16 form.
pub const EOF_MAGIC: u16 = 0xEF00;

/// EOF magic number in array form.
pub static EOF_MAGIC_BYTES: Bytes = bytes!("ef00");

/// EVM Object Format (EOF) container.
///
/// It consists of a header, body and the raw original bytes.
#[derive(Clone, Debug, PartialEq, Eq, Hash)]
#[cfg_attr(feature = "serde", derive(serde::Serialize, serde::Deserialize))]
pub struct Eof {
    pub header: EofHeader,
    pub body: EofBody,
    pub raw: Bytes,
}

impl Default for Eof {
    fn default() -> Self {
        let body = EofBody {
            // types section with zero inputs, zero outputs and zero max stack size.
            types_section: vec![TypesSection::default()],
            // One code section with a STOP byte.
            code_section: vec![Bytes::from_static(&[0x00])],
            container_section: vec![],
            data_section: Bytes::new(),
            is_data_filled: true,
        };
        body.into_eof()
    }
}

impl Eof {
    /// Creates a new EOF container from the given body.
    pub fn new(body: EofBody) -> Self {
        body.into_eof()
    }

    /// Returns len of the header and body in bytes.
    pub fn size(&self) -> usize {
        self.header.size() + self.header.body_size()
    }

    /// Return raw EOF bytes.
    pub fn raw(&self) -> &Bytes {
        &self.raw
    }

    /// Returns a slice of the raw bytes.
    /// If offset is greater than the length of the raw bytes, an empty slice is returned.
    /// If len is greater than the length of the raw bytes, the slice is truncated to the length of the raw bytes.
    pub fn data_slice(&self, offset: usize, len: usize) -> &[u8] {
        self.body
            .data_section
            .get(offset..)
            .and_then(|bytes| bytes.get(..min(len, bytes.len())))
            .unwrap_or(&[])
    }

    /// Returns a slice of the data section.
    pub fn data(&self) -> &[u8] {
        &self.body.data_section
    }

    /// Slow encode EOF bytes.
    pub fn encode_slow(&self) -> Bytes {
        let mut buffer: Vec<u8> = Vec::with_capacity(self.size());
        self.header.encode(&mut buffer);
        self.body.encode(&mut buffer);
        buffer.into()
    }

    /// Decode EOF that have additional dangling bytes.
    /// Assume that data section is fully filled.
    pub fn decode_dangling(mut raw: Bytes) -> Result<(Self, Bytes), EofDecodeError> {
        let (header, _) = EofHeader::decode(&raw)?;
        let eof_size = header.body_size() + header.size();
        if eof_size > raw.len() {
            return Err(EofDecodeError::MissingInput);
        }
        let dangling_data = raw.split_off(eof_size);
        let body = EofBody::decode(&raw, &header)?;
        Ok((Self { header, body, raw }, dangling_data))
    }

    /// Decode EOF from raw bytes.
    pub fn decode(raw: Bytes) -> Result<Self, EofDecodeError> {
        let (header, _) = EofHeader::decode(&raw)?;
        let body = EofBody::decode(&raw, &header)?;
        Ok(Self { header, body, raw })
    }
}

/// EOF decode errors.
#[derive(Clone, Copy, Debug, Hash, PartialEq, Eq, PartialOrd, Ord)]
#[cfg_attr(feature = "serde", derive(serde::Serialize, serde::Deserialize))]
pub enum EofDecodeError {
    /// Short input while processing EOF.
    MissingInput,
    /// Short body while processing EOF.
    MissingBodyWithoutData,
    /// Body size is more than specified in the header.
    DanglingData,
    /// Invalid types section data.
    InvalidTypesSection,
    /// Invalid types section size.
    InvalidTypesSectionSize,
    /// Invalid EOF magic number.
    InvalidEOFMagicNumber,
    /// Invalid EOF version.
    InvalidEOFVersion,
    /// Invalid number for types kind
    InvalidTypesKind,
    /// Invalid number for code kind
    InvalidCodeKind,
    /// Invalid terminal code
    InvalidTerminalByte,
    /// Invalid data kind
    InvalidDataKind,
    /// Invalid kind after code
    InvalidKindAfterCode,
    /// Mismatch of code and types sizes.
    MismatchCodeAndTypesSize,
    /// There should be at least one size.
    NonSizes,
    /// Missing size.
    ShortInputForSizes,
    /// Size cant be zero
    ZeroSize,
    /// Invalid code number.
    TooManyCodeSections,
    /// Invalid number of code sections.
    ZeroCodeSections,
    /// Invalid container number.
    TooManyContainerSections,
    /// Invalid initcode size.
    InvalidEOFSize,
}

impl fmt::Display for EofDecodeError {
    fn fmt(&self, f: &mut fmt::Formatter<'_>) -> fmt::Result {
        let s = match self {
            Self::MissingInput => "Short input while processing EOF",
            Self::MissingBodyWithoutData => "Short body while processing EOF",
            Self::DanglingData => "Body size is more than specified in the header",
            Self::InvalidTypesSection => "Invalid types section data",
            Self::InvalidTypesSectionSize => "Invalid types section size",
            Self::InvalidEOFMagicNumber => "Invalid EOF magic number",
            Self::InvalidEOFVersion => "Invalid EOF version",
            Self::InvalidTypesKind => "Invalid number for types kind",
            Self::InvalidCodeKind => "Invalid number for code kind",
            Self::InvalidTerminalByte => "Invalid terminal code",
            Self::InvalidDataKind => "Invalid data kind",
            Self::InvalidKindAfterCode => "Invalid kind after code",
            Self::MismatchCodeAndTypesSize => "Mismatch of code and types sizes",
            Self::NonSizes => "There should be at least one size",
            Self::ShortInputForSizes => "Missing size",
            Self::ZeroSize => "Size cant be zero",
            Self::TooManyCodeSections => "Invalid code number",
            Self::ZeroCodeSections => "Invalid number of code sections",
            Self::TooManyContainerSections => "Invalid container number",
            Self::InvalidEOFSize => "Invalid initcode size",
        };
        f.write_str(s)
    }
}

<<<<<<< HEAD
impl fmt::Display for EofDecodeError {
    fn fmt(&self, f: &mut fmt::Formatter<'_>) -> fmt::Result {
        let s = match self {
            EofDecodeError::MissingInput => "Short input while processing EOF",
            EofDecodeError::MissingBodyWithoutData => "Short body while processing EOF",
            EofDecodeError::DanglingData => "Body size is more than specified in the header",
            EofDecodeError::InvalidTypesSection => "Invalid types section data",
            EofDecodeError::InvalidTypesSectionSize => "Invalid types section size",
            EofDecodeError::InvalidEOFMagicNumber => "Invalid EOF magic number",
            EofDecodeError::InvalidEOFVersion => "Invalid EOF version",
            EofDecodeError::InvalidTypesKind => "Invalid number for types kind",
            EofDecodeError::InvalidCodeKind => "Invalid number for code kind",
            EofDecodeError::InvalidTerminalByte => "Invalid terminal code",
            EofDecodeError::InvalidDataKind => "Invalid data kind",
            EofDecodeError::InvalidKindAfterCode => "Invalid kind after code",
            EofDecodeError::MismatchCodeAndTypesSize => "Mismatch of code and types sizes",
            EofDecodeError::NonSizes => "There should be at least one size",
            EofDecodeError::ShortInputForSizes => "Missing size",
            EofDecodeError::ZeroSize => "Size cant be zero",
            EofDecodeError::TooManyCodeSections => "Invalid code number",
            EofDecodeError::ZeroCodeSections => "Invalid number of code sections",
            EofDecodeError::TooManyContainerSections => "Invalid container number",
        };
        f.write_str(s)
    }
}

=======
>>>>>>> 3085f04a
#[cfg(feature = "std")]
impl std::error::Error for EofDecodeError {}

#[cfg(test)]
mod test {

    use super::*;
    use crate::bytes;

    #[test]
    fn decode_eof() {
        let bytes = bytes!("ef000101000402000100010400000000800000fe");
        let eof = Eof::decode(bytes.clone()).unwrap();
        assert_eq!(bytes, eof.encode_slow());
    }

    #[test]
    fn decode_eof_dangling() {
        let test_cases = [
            (
                bytes!("ef000101000402000100010400000000800000fe"),
                bytes!("010203"),
                false,
            ),
            (
                bytes!("ef000101000402000100010400000000800000fe"),
                bytes!(""),
                false,
            ),
            (
                bytes!("ef000101000402000100010400000000800000"),
                bytes!(""),
                true,
            ),
        ];

        for (eof_bytes, dangling_data, is_err) in test_cases {
            let mut raw = eof_bytes.to_vec();
            raw.extend(&dangling_data);
            let raw = Bytes::from(raw);

            let result = Eof::decode_dangling(raw.clone());
            assert_eq!(result.is_err(), is_err);
            if is_err {
                continue;
            }
            let (decoded_eof, decoded_dangling) = result.unwrap();
            assert_eq!(eof_bytes, decoded_eof.encode_slow());
            assert_eq!(decoded_dangling, dangling_data);
        }
    }

    #[test]
    fn data_slice() {
        let bytes = bytes!("ef000101000402000100010400000000800000fe");
        let mut eof = Eof::decode(bytes.clone()).unwrap();
        eof.body.data_section = bytes!("01020304");
        assert_eq!(eof.data_slice(0, 1), &[0x01]);
        assert_eq!(eof.data_slice(0, 4), &[0x01, 0x02, 0x03, 0x04]);
        assert_eq!(eof.data_slice(0, 5), &[0x01, 0x02, 0x03, 0x04]);
        assert_eq!(eof.data_slice(1, 2), &[0x02, 0x03]);

        const EMPTY: &[u8] = &[];
        assert_eq!(eof.data_slice(10, 2), EMPTY);
        assert_eq!(eof.data_slice(1, 0), EMPTY);
        assert_eq!(eof.data_slice(10, 0), EMPTY);
    }
}<|MERGE_RESOLUTION|>--- conflicted
+++ resolved
@@ -182,36 +182,6 @@
     }
 }
 
-<<<<<<< HEAD
-impl fmt::Display for EofDecodeError {
-    fn fmt(&self, f: &mut fmt::Formatter<'_>) -> fmt::Result {
-        let s = match self {
-            EofDecodeError::MissingInput => "Short input while processing EOF",
-            EofDecodeError::MissingBodyWithoutData => "Short body while processing EOF",
-            EofDecodeError::DanglingData => "Body size is more than specified in the header",
-            EofDecodeError::InvalidTypesSection => "Invalid types section data",
-            EofDecodeError::InvalidTypesSectionSize => "Invalid types section size",
-            EofDecodeError::InvalidEOFMagicNumber => "Invalid EOF magic number",
-            EofDecodeError::InvalidEOFVersion => "Invalid EOF version",
-            EofDecodeError::InvalidTypesKind => "Invalid number for types kind",
-            EofDecodeError::InvalidCodeKind => "Invalid number for code kind",
-            EofDecodeError::InvalidTerminalByte => "Invalid terminal code",
-            EofDecodeError::InvalidDataKind => "Invalid data kind",
-            EofDecodeError::InvalidKindAfterCode => "Invalid kind after code",
-            EofDecodeError::MismatchCodeAndTypesSize => "Mismatch of code and types sizes",
-            EofDecodeError::NonSizes => "There should be at least one size",
-            EofDecodeError::ShortInputForSizes => "Missing size",
-            EofDecodeError::ZeroSize => "Size cant be zero",
-            EofDecodeError::TooManyCodeSections => "Invalid code number",
-            EofDecodeError::ZeroCodeSections => "Invalid number of code sections",
-            EofDecodeError::TooManyContainerSections => "Invalid container number",
-        };
-        f.write_str(s)
-    }
-}
-
-=======
->>>>>>> 3085f04a
 #[cfg(feature = "std")]
 impl std::error::Error for EofDecodeError {}
 
